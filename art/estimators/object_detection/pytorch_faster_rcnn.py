--- conflicted
+++ resolved
@@ -328,14 +328,7 @@
     ) -> np.ndarray:
         raise NotImplementedError
 
-<<<<<<< HEAD
-    def loss(self, x: np.ndarray, y: np.ndarray, **kwargs) -> np.ndarray:
-=======
-    def set_learning_phase(self, train: bool) -> None:
-        raise NotImplementedError
-
     def compute_loss(self, x: np.ndarray, y: np.ndarray, **kwargs) -> np.ndarray:
->>>>>>> df49d3b5
         """
         Compute the loss of the neural network for samples `x`.
 
