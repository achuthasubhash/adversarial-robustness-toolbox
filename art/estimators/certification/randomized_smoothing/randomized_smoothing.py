# MIT License
#
# Copyright (C) The Adversarial Robustness Toolbox (ART) Authors 2018
#
# Permission is hereby granted, free of charge, to any person obtaining a copy of this software and associated
# documentation files (the "Software"), to deal in the Software without restriction, including without limitation the
# rights to use, copy, modify, merge, publish, distribute, sublicense, and/or sell copies of the Software, and to permit
# persons to whom the Software is furnished to do so, subject to the following conditions:
#
# The above copyright notice and this permission notice shall be included in all copies or substantial portions of the
# Software.
#
# THE SOFTWARE IS PROVIDED "AS IS", WITHOUT WARRANTY OF ANY KIND, EXPRESS OR IMPLIED, INCLUDING BUT NOT LIMITED TO THE
# WARRANTIES OF MERCHANTABILITY, FITNESS FOR A PARTICULAR PURPOSE AND NONINFRINGEMENT. IN NO EVENT SHALL THE
# AUTHORS OR COPYRIGHT HOLDERS BE LIABLE FOR ANY CLAIM, DAMAGES OR OTHER LIABILITY, WHETHER IN AN ACTION OF CONTRACT,
# TORT OR OTHERWISE, ARISING FROM, OUT OF OR IN CONNECTION WITH THE SOFTWARE OR THE USE OR OTHER DEALINGS IN THE
# SOFTWARE.
"""
This module implements Randomized Smoothing applied to classifier predictions.

| Paper link: https://arxiv.org/abs/1902.02918
"""
from __future__ import absolute_import, division, print_function, unicode_literals

from abc import ABC

import logging
from typing import Optional, Tuple

import numpy as np
<<<<<<< HEAD
from scipy.stats import norm
=======
from tqdm import tqdm
>>>>>>> 83cc8514

from art.config import ART_NUMPY_DTYPE
from art.defences.preprocessor.gaussian_augmentation import GaussianAugmentation

logger = logging.getLogger(__name__)


class RandomizedSmoothingMixin(ABC):
    """
    Implementation of Randomized Smoothing applied to classifier predictions and gradients, as introduced
    in Cohen et al. (2019).

    | Paper link: https://arxiv.org/abs/1902.02918
    """

    def __init__(self, sample_size: int, *args, scale: float = 0.1, alpha: float = 0.001, **kwargs,) -> None:
        """
        Create a randomized smoothing wrapper.

        :param sample_size: Number of samples for smoothing.
        :param scale: Standard deviation of Gaussian noise added.
        :param alpha: The failure probability of smoothing.
        """
        super().__init__(*args, **kwargs)
        self.sample_size = sample_size
        self.scale = scale
        self.alpha = alpha

    def _predict_classifier(self, x: np.ndarray, batch_size: int) -> np.ndarray:
        """
        Perform prediction for a batch of inputs.

        :param x: Test set.
        :param batch_size: Size of batches.
        :return: Array of predictions of shape `(nb_inputs, nb_classes)`.
        """
        raise NotImplementedError

    # pylint: disable=W0221
    def predict(self, x: np.ndarray, batch_size: int = 128, **kwargs) -> np.ndarray:
        """
        Perform prediction of the given classifier for a batch of inputs, taking an expectation over transformations.

        :param x: Test set.
        :param batch_size: Batch size.
        :param is_abstain: True if function will abstain from prediction and return 0s. Default: True
        :type is_abstain: `boolean`
        :return: Array of predictions of shape `(nb_inputs, nb_classes)`.
        """
        from scipy.stats import binom_test

        is_abstain = kwargs.get("is_abstain")
        if is_abstain is not None and not isinstance(is_abstain, bool):
            raise ValueError("The argument is_abstain needs to be of type bool.")
        if is_abstain is None:
            is_abstain = True

        logger.info("Applying randomized smoothing.")
        n_abstained = 0
        prediction = []
<<<<<<< HEAD

        for x_i in x:
=======
        for x_i in tqdm(x, desc="Randomized smoothing"):
>>>>>>> 83cc8514
            # get class counts
            counts_pred = self._prediction_counts(x_i, batch_size=batch_size)
            top = counts_pred.argsort()[::-1]
            count1 = np.max(counts_pred)
            count2 = counts_pred[top[1]]

            # predict or abstain
            smooth_prediction = np.zeros(counts_pred.shape)
            if (not is_abstain) or (
                binom_test(count1, count1 + count2, p=0.5) <= self.alpha
            ):
                smooth_prediction[np.argmax(counts_pred)] = 1
            elif is_abstain:
                n_abstained += 1

            prediction.append(smooth_prediction)
        if n_abstained > 0:
            logger.info("%s prediction(s) abstained." % n_abstained)
        return np.array(prediction)

    def _fit_classifier(self, x: np.ndarray, y: np.ndarray, batch_size: int, nb_epochs: int, **kwargs) -> None:
        """
         Fit the classifier on the training set `(x, y)`.

        :param x: Training data.
        :param y: Target values (class labels) one-hot-encoded of shape (nb_samples, nb_classes) or indices of shape
                  (nb_samples,).
        :param batch_size: Batche size.
        :param nb_epochs: Number of epochs to use for training.
        :param kwargs: Dictionary of framework-specific arguments. This parameter is not currently supported for PyTorch
               and providing it takes no effect.
        """
        raise NotImplementedError

    def fit(self, x: np.ndarray, y: np.ndarray, batch_size: int = 128, nb_epochs: int = 10, **kwargs) -> None:
        """
        Fit the classifier on the training set `(x, y)`.

        :param x: Training data.
        :param y: Target values (class labels) one-hot-encoded of shape (nb_samples, nb_classes) or indices of shape
                  (nb_samples,).
        :param batch_size: Batch size.
        :param nb_epochs: Number of epochs to use for training.
        :param kwargs: Dictionary of framework-specific arguments. This parameter is not currently supported for PyTorch
               and providing it takes no effect.
        """
        ga = GaussianAugmentation(sigma=self.scale, augmentation=False)
        x_rs, _ = ga(x)
        self._fit_classifier(x_rs, y, batch_size=batch_size, nb_epochs=nb_epochs, **kwargs)

    def certify(self, x: np.ndarray, n: int, batch_size: int = 32) -> Tuple[np.ndarray, np.ndarray]:
        """
        Computes certifiable radius around input `x` and returns radius `r` and prediction.

        :param x: Sample input with shape as expected by the model.
        :param n: Number of samples for estimate certifiable radius.
        :param batch_size: Batch size.
        :return: Tuple of length 2 of the selected class and certified radius.
        """
        prediction = []
        radius = []

        for x_i in x:

            # get sample prediction for classification
            counts_pred = self._prediction_counts(x_i, n=self.sample_size, batch_size=batch_size)
            class_select = np.argmax(counts_pred)

            # get sample prediction for certification
            counts_est = self._prediction_counts(x_i, n=n, batch_size=batch_size)
            count_class = counts_est[class_select]

            prob_class = self._lower_confidence_bound(count_class, n)

            if prob_class < 0.5:
                prediction.append(-1)
                radius.append(0.0)
            else:
                prediction.append(class_select)
                radius.append(self.scale * norm.ppf(prob_class))

        return np.array(prediction), np.array(radius)

    def _noisy_samples(self, x: np.ndarray, n: Optional[int] = None) -> np.ndarray:
        """
        Adds Gaussian noise to `x` to generate samples. Optionally augments `y` similarly.

        :param x: Sample input with shape as expected by the model.
        :param n: Number of noisy samples to create.
        :return: Array of samples of the same shape as `x`.
        """
        # set default value to sample_size
        if n is None:
            n = self.sample_size

        # augment x
        x = np.expand_dims(x, axis=0)
        x = np.repeat(x, n, axis=0)
        x = x + np.random.normal(scale=self.scale, size=x.shape).astype(ART_NUMPY_DTYPE)

        return x

    def _prediction_counts(self, x: np.ndarray, n: Optional[int] = None, batch_size: int = 128) -> np.ndarray:
        """
        Makes predictions and then converts probability distribution to counts.

        :param x: Sample input with shape as expected by the model.
        :param n: Number of noisy samples to create.
        :param batch_size: Size of batches.
        :return: Array of counts with length equal to number of columns of `x`.
        """
        # sample and predict
        x_new = self._noisy_samples(x, n=n)
        predictions = self._predict_classifier(x=x_new, batch_size=batch_size)

        # convert to binary predictions
        idx = np.argmax(predictions, axis=-1)
        pred = np.zeros(predictions.shape)
        pred[np.arange(pred.shape[0]), idx] = 1

        # get class counts
        counts = np.sum(pred, axis=0)

        return counts

    def _lower_confidence_bound(self, n_class_samples: int, n_total_samples: int) -> float:
        """
        Uses Clopper-Pearson method to return a (1-alpha) lower confidence bound on bernoulli proportion

        :param n_class_samples: Number of samples of a specific class.
        :param n_total_samples: Number of samples for certification.
        :return: Lower bound on the binomial proportion w.p. (1-alpha) over samples.
        """
        from statsmodels.stats.proportion import proportion_confint

        return proportion_confint(n_class_samples, n_total_samples, alpha=2 * self.alpha, method="beta")[0]<|MERGE_RESOLUTION|>--- conflicted
+++ resolved
@@ -28,11 +28,8 @@
 from typing import Optional, Tuple
 
 import numpy as np
-<<<<<<< HEAD
 from scipy.stats import norm
-=======
 from tqdm import tqdm
->>>>>>> 83cc8514
 
 from art.config import ART_NUMPY_DTYPE
 from art.defences.preprocessor.gaussian_augmentation import GaussianAugmentation
@@ -93,12 +90,7 @@
         logger.info("Applying randomized smoothing.")
         n_abstained = 0
         prediction = []
-<<<<<<< HEAD
-
-        for x_i in x:
-=======
         for x_i in tqdm(x, desc="Randomized smoothing"):
->>>>>>> 83cc8514
             # get class counts
             counts_pred = self._prediction_counts(x_i, batch_size=batch_size)
             top = counts_pred.argsort()[::-1]
@@ -107,9 +99,7 @@
 
             # predict or abstain
             smooth_prediction = np.zeros(counts_pred.shape)
-            if (not is_abstain) or (
-                binom_test(count1, count1 + count2, p=0.5) <= self.alpha
-            ):
+            if (not is_abstain) or (binom_test(count1, count1 + count2, p=0.5) <= self.alpha):
                 smooth_prediction[np.argmax(counts_pred)] = 1
             elif is_abstain:
                 n_abstained += 1
