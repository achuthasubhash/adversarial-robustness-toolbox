# MIT License
#
# Copyright (C) The Adversarial Robustness Toolbox (ART) Authors 2020
#
# Permission is hereby granted, free of charge, to any person obtaining a copy of this software and associated
# documentation files (the "Software"), to deal in the Software without restriction, including without limitation the
# rights to use, copy, modify, merge, publish, distribute, sublicense, and/or sell copies of the Software, and to permit
# persons to whom the Software is furnished to do so, subject to the following conditions:
#
# The above copyright notice and this permission notice shall be included in all copies or substantial portions of the
# Software.
#
# THE SOFTWARE IS PROVIDED "AS IS", WITHOUT WARRANTY OF ANY KIND, EXPRESS OR IMPLIED, INCLUDING BUT NOT LIMITED TO THE
# WARRANTIES OF MERCHANTABILITY, FITNESS FOR A PARTICULAR PURPOSE AND NONINFRINGEMENT. IN NO EVENT SHALL THE
# AUTHORS OR COPYRIGHT HOLDERS BE LIABLE FOR ANY CLAIM, DAMAGES OR OTHER LIABILITY, WHETHER IN AN ACTION OF CONTRACT,
# TORT OR OTHERWISE, ARISING FROM, OUT OF OR IN CONNECTION WITH THE SOFTWARE OR THE USE OR OTHER DEALINGS IN THE
# SOFTWARE.
"""
Implementation of methods in Neural Cleanse: Identifying and Mitigating Backdoor Attacks in Neural Networks.
Wang et al. (2019).

| Paper link: https://people.cs.uchicago.edu/~ravenben/publications/pdf/backdoor-sp19.pdf
"""
from __future__ import absolute_import, division, print_function, unicode_literals

import logging
from typing import List, Optional, Tuple, Union, TYPE_CHECKING

import numpy as np
import keras.backend as K
from keras_preprocessing.image import ImageDataGenerator
from tqdm import tqdm

from art.config import ART_NUMPY_DTYPE
from art.estimators.certification.neural_cleanse.neural_cleanse import NeuralCleanseMixin
from art.estimators.classification import KerasClassifier
from art.estimators.classification.classifier import Classifier
from art.estimators.classification.keras import KERAS_MODEL_TYPE

from keras.losses import categorical_crossentropy
from keras.metrics import categorical_accuracy
from keras.optimizers import Adam

if TYPE_CHECKING:
    from art.defences.preprocessor import Preprocessor
    from art.defences.postprocessor import Postprocessor

logger = logging.getLogger(__name__)

CLIP_VALUES_TYPE = Tuple[Union[int, float, np.ndarray], Union[int, float, np.ndarray]]
PREPROCESSING_TYPE = Optional[Tuple[Union[int, float, np.ndarray], Union[int, float, np.ndarray]]]


class KerasNeuralCleanse(NeuralCleanseMixin, KerasClassifier, Classifier):
    """
    Implementation of methods in Neural Cleanse: Identifying and Mitigating Backdoor Attacks in Neural Networks.
    Wang et al. (2019).

    | Paper link: https://people.cs.uchicago.edu/~ravenben/publications/pdf/backdoor-sp19.pdf
    """

    def __init__(
            self,
            model: KERAS_MODEL_TYPE,
            use_logits: bool = False,
            channels_first: bool = False,
            clip_values: Optional["CLIP_VALUES_TYPE"] = None,
            preprocessing_defences: Union["Preprocessor", List["Preprocessor"], None] = None,
            postprocessing_defences: Union["Postprocessor", List["Postprocessor"], None] = None,
            preprocessing: "PREPROCESSING_TYPE" = (0, 1),
            input_layer: int = 0,
            output_layer: int = 0,
            steps: int = 1000, init_cost: float = 1e-3, norm: Union[int, float] = 2,
            learning_rate: float = 0.1, attack_success_threshold: float = 0.99, patience: int = 5,
            early_stop: bool = True, early_stop_threshold: float = 0.99, early_stop_patience: int = 10,
            cost_multiplier: float = 1.5, batch_size: int = 32
    ):
        """
        Create a Neural Cleanse classifier.

        :param model: Keras model, neural network or other.
        :param use_logits: True if the output of the model are logits; false for probabilities or any other type of
               outputs. Logits output should be favored when possible to ensure attack efficiency.
        :param channels_first: Set channels first or last.
        :param clip_values: Tuple of the form `(min, max)` of floats or `np.ndarray` representing the minimum and
               maximum values allowed for features. If floats are provided, these will be used as the range of all
               features. If arrays are provided, each value will be considered the bound for a feature, thus
               the shape of clip values needs to match the total number of features.
        :param preprocessing_defences: Preprocessing defence(s) to be applied by the classifier.
        :param postprocessing_defences: Postprocessing defence(s) to be applied by the classifier.
        :param preprocessing: Tuple of the form `(subtrahend, divisor)` of floats or `np.ndarray` of values to be
               used for data preprocessing. The first value will be subtracted from the input. The input will then
               be divided by the second one.
        :param input_layer: The index of the layer to consider as input for models with multiple input layers. The layer
                            with this index will be considered for computing gradients. For models with only one input
                            layer this values is not required.
        :param output_layer: Which layer to consider as the output when the models has multiple output layers. The layer
                             with this index will be considered for computing gradients. For models with only one output
                             layer this values is not required.
        :param steps: The maximum number of steps to run the Neural Cleanse optimization
        :param init_cost: The initial value for the cost tensor in the Neural Cleanse optimization
        :param norm: The norm to use for the Neural Cleanse optimization, can be 1, 2, or np.inf
        :param learning_rate: The learning rate for the Neural Cleanse optimization
        :param attack_success_threshold: The threshold at which the generated backdoor is successful enough to stop the
                                         Neural Cleanse optimization
<<<<<<< HEAD
        :param patience: How long to wait for changing the cost multiplier in the Neural Cleanse optimiation
        :param early_stop: Whether or not to allow early stopping in the Neural Cleanse optimiation
        :param early_stop_threshold: How close values need to come to max value to start counting early stop
        :param early_stop_patience: How long to wait to determine early stopping in the Neural Cleanse optimiation
        :param cost_multiplier: How much to change the cost in the Neural Cleanse optimiation
        :param batch_size: The batch size for optimizations in the Neural Cleanse optimiation
=======
        :param patience: How long to wait for changing the cost multiplier in the Neural Cleanse optimization
        :param early_stop: Whether or not to allow early stopping in the Neural Cleanse optimization
        :param early_stop_patience: How long to wait to determine early stopping in the Neural Cleanse optimization
        :param cost_multiplier: How much to change the cost in the Neural Cleanse optimization
        :param batch_size: The batch size for optimizations in the Neural Cleanse optimization
>>>>>>> 25dbc779
        """
        super().__init__(
            model=model,
            use_logits=use_logits,
            channels_first=channels_first,
            clip_values=clip_values,
            preprocessing_defences=preprocessing_defences,
            postprocessing_defences=postprocessing_defences,
            preprocessing=preprocessing,
            input_layer=input_layer,
            output_layer=output_layer,
            steps=steps,
            init_cost=init_cost,
            norm=norm,
            learning_rate=learning_rate,
            attack_success_threshold=attack_success_threshold,
            early_stop=early_stop,
            early_stop_threshold=early_stop_threshold,
            early_stop_patience=early_stop_patience,
            patience=patience,
            cost_multiplier=cost_multiplier,
            batch_size=batch_size,
        )
        mask = np.random.uniform(size=super().input_shape)
        pattern = np.random.uniform(size=super().input_shape)
        self.epsilon = K.epsilon()

        # Normalize mask between [0, 1]
        self.mask_tensor_raw = K.variable(mask)
        # self.mask_tensor = K.expand_dims(K.tanh(self.mask_tensor_raw) / (2 - self.epsilon) + 0.5, axis=0)
        self.mask_tensor = K.tanh(self.mask_tensor_raw) / (2 - self.epsilon) + 0.5

        # Normalize pattern between [0, 1]
        self.pattern_tensor_raw = K.variable(pattern)
        self.pattern_tensor = K.expand_dims(K.tanh(self.pattern_tensor_raw) / (2 - self.epsilon) + 0.5, axis=0)

        reverse_mask_tensor = K.ones_like(self.mask_tensor) - self.mask_tensor
        input_tensor = K.placeholder(model.input_shape)
        x_adv_tensor = reverse_mask_tensor * input_tensor + self.mask_tensor * self.pattern_tensor

        output_tensor = self.model(x_adv_tensor)
        y_true_tensor = K.placeholder(model.outputs[0].shape.as_list())

        self.loss_acc = categorical_accuracy(output_tensor, y_true_tensor)
        self.loss_ce = categorical_crossentropy(output_tensor, y_true_tensor)

        if self.norm == 1:
            # TODO: change 3 to dynamically set img_color
            self.loss_reg = K.sum(K.abs(self.mask_tensor)) / 3
        elif self.norm == 2:
            self.loss_reg = K.sqrt(K.sum(K.square(self.mask_tensor)) / 3)

        self.cost = self.init_cost
        self.cost_tensor = K.variable(self.cost)
        self.loss = self.loss_ce + self.loss_reg * self.cost_tensor
        self.opt = Adam(lr=self.learning_rate, beta_1=0.5, beta_2=0.9)

        self.updates = self.opt.get_updates(params=[self.pattern_tensor_raw, self.mask_tensor_raw], loss=self.loss)
        self.train = K.function([input_tensor, y_true_tensor], [self.loss_ce, self.loss_reg, self.loss, self.loss_acc],
                                updates=self.updates)

    def reset(self):
        """
        Reset the state of the defense
        :return:
        """
        self.cost = self.init_cost
        K.set_value(self.cost_tensor, self.init_cost)
        K.set_value(self.opt.iterations, 0)
        for weight in self.opt.weights:
            K.set_value(weight, np.zeros(K.int_shape(weight)))

    def generate_backdoor(self, x_val: np.ndarray, y_val: np.ndarray, y_target: np.ndarray) -> \
            Tuple[np.ndarray, np.ndarray]:
        """
        Generates a possible backdoor for the model. Returns the pattern and the mask
        :return: A tuple of the pattern and mask for the model.
        """
        self.reset()
        datagen = ImageDataGenerator()
        gen = datagen.flow(x_val, y_val, batch_size=self.batch_size)
        mask_best = None
        pattern_best = None
        reg_best = float('inf')
        cost_set_counter = 0
        cost_up_counter = 0
        cost_down_counter = 0
        cost_up_flag = False
        cost_down_flag = False
        early_stop_counter = 0
        early_stop_reg_best = reg_best
        mini_batch_size = len(x_val) // self.batch_size
        for _ in tqdm(range(self.steps), desc="Generating backdoor for class {}".format(np.argmax(y_target))):
            loss_ce_list = []
            loss_reg_list = []
            loss_list = []
            loss_acc_list = []
            for _ in range(mini_batch_size):
                x_batch, _ = gen.next()
                y_batch = [y_target] * x_batch.shape[0]
                batch_loss_ce, batch_loss_reg, batch_loss, batch_loss_acc = self.train([x_batch, y_batch])

                loss_ce_list.extend(list(batch_loss_ce.flatten()))
                loss_reg_list.extend(list(batch_loss_reg.flatten()))
                loss_list.extend(list(batch_loss.flatten()))
                loss_acc_list.extend(list(batch_loss_acc.flatten()))

            avg_loss_ce = np.mean(loss_ce_list)
            avg_loss_reg = np.mean(loss_reg_list)
            avg_loss_list = np.mean(loss_list)
            avg_loss_acc = np.mean(loss_acc_list)

            # save best mask/pattern so far
            if avg_loss_acc >= self.attack_success_threshold and avg_loss_reg < reg_best:
                mask_best = K.eval(self.mask_tensor)
                pattern_best = K.eval(self.pattern_tensor)
                reg_best = avg_loss_reg

            # check early stop
            if self.early_stop:
                if reg_best < float('inf'):
                    if reg_best >= self.early_stop_threshold * early_stop_reg_best:
                        early_stop_counter += 1
                    else:
                        early_stop_counter = 0
                early_stop_reg_best = min(reg_best, early_stop_reg_best)

                if cost_down_flag and cost_up_flag and early_stop_counter >= self.early_stop_patience:
                    logger.info("Early stop")
                    break

            # cost modification
            if avg_loss_acc >= self.attack_success_threshold:
                cost_set_counter += 1
                if cost_set_counter >= self.patience:
                    self.cost = self.init_cost
                    K.set_value(self.cost_tensor, self.cost)
                    cost_up_counter = 0
                    cost_down_counter = 0
                    cost_up_flag = False
                    cost_down_flag = False
            else:
                cost_set_counter = 0

            if avg_loss_acc >= self.attack_success_threshold:
                cost_up_counter += 1
                cost_down_counter = 0
            else:
                cost_up_counter = 0
                cost_down_counter += 1

            if cost_up_counter >= self.patience:
                cost_up_counter = 0
                self.cost *= self.cost_multiplier_up
                K.set_value(self.cost_tensor, self.cost)
                cost_up_flag = True
            elif cost_down_counter >= self.patience:
                cost_down_counter = 0
                self.cost /= self.cost_multiplier_down
                K.set_value(self.cost_tensor, self.cost)
                cost_down_flag = True

        if mask_best is None:
            mask_best = K.eval(self.mask_tensor)
            pattern_best = K.eval(self.pattern_tensor)

        return mask_best, pattern_best

    def _predict_classifier(self, x: np.ndarray) -> np.ndarray:
        x = x.astype(ART_NUMPY_DTYPE)
        return KerasClassifier.predict(self, x=x, batch_size=self.batch_size)

    def _fit_classifier(self, x: np.ndarray, y: np.ndarray, batch_size: int, nb_epochs: int, **kwargs) -> None:
        x = x.astype(ART_NUMPY_DTYPE)
        return self.fit(x, y, batch_size=batch_size, nb_epochs=nb_epochs, **kwargs)

    def _get_penultimate_layer_activations(self, x: np.ndarray) -> np.ndarray:
        """
        Return the output of the second to last layer for input `x`.

        :param x: Input for computing the activations.
        :return: The output of `layer`, where the first dimension is the batch size corresponding to `x`.
        """
        penultimate_layer = len(self.layer_names) - 2
        return self.get_activations(x, penultimate_layer, batch_size=self.batch_size, framework=False)

    def _prune_neuron_at_index(self, index: int) -> None:
        """
        Set the weights (and biases) of a neuron at index in the penultimate layer of the neural network to zero

        :param index: An index of the penultimate layer
        """
        layer = self._model.layers[len(self.layer_names) - 2]
        weights, biases = layer.get_weights()
        weights[:, index] = np.zeros_like(weights[:, index])
        biases[index] = 0
        layer.set_weights([weights, biases])

    def predict(self, x, batch_size=128):
        """
        Perform prediction of the given classifier for a batch of inputs, potentially filtering suspicious input

        :param x: Test set.
        :type x: `np.ndarray`
        :param batch_size: Batch size.
        :type batch_size: `int`
        :return: Array of predictions of shape `(nb_inputs, nb_classes)`.
        :rtype: `np.ndarray`
        """
        return NeuralCleanseMixin.predict(self, x, batch_size=batch_size)

    def mitigate(self, x_val: np.ndarray, y_val: np.ndarray, mitigation_types: List[str]) -> None:
        """
        Mitigates the effect of poison on a classifier

        :param x_val: Validation data to use to mitigate the effect of poison.
        :param y_val: Validation labels to use to mitigate the effect of poison.
        :param mitigation_types: The types of mitigation method, can include 'unlearning', 'pruning', or 'filtering'
        :return: Tuple of length 2 of the selected class and certified radius.
        """
        return NeuralCleanseMixin.mitigate(self, x_val, y_val, mitigation_types)

    def loss_gradient(self, x: np.ndarray, y: np.ndarray, **kwargs) -> np.ndarray:
        """
        Compute the gradient of the loss function w.r.t. `x`.

        :param x: Sample input with shape as expected by the model.
        :param y: Target values (class labels) one-hot-encoded of shape (nb_samples, nb_classes) or indices of shape
                  (nb_samples,).
        :return: Array of gradients of the same shape as `x`.
        """
        return self.loss_gradient(x, y, **kwargs)

    def class_gradient(self, x: np.ndarray, label: Union[int, List[int], None] = None, **kwargs) -> np.ndarray:
        """
        Compute per-class derivatives of the given classifier w.r.t. `x` of original classifier.

        :param x: Sample input with shape as expected by the model.
        :param label: Index of a specific per-class derivative. If an integer is provided, the gradient of that class
                      output is computed for all samples. If multiple values as provided, the first dimension should
                      match the batch size of `x`, and each value will be used as target for its corresponding sample in
                      `x`. If `None`, then gradients for all classes will be computed for each sample.
        :return: Array of gradients of input features w.r.t. each class in the form
                 `(batch_size, nb_classes, input_shape)` when computing for all classes, otherwise shape becomes
                 `(batch_size, 1, input_shape)` when `label` parameter is specified.
        """
        return self.class_gradient(x, label, **kwargs)<|MERGE_RESOLUTION|>--- conflicted
+++ resolved
@@ -103,20 +103,12 @@
         :param learning_rate: The learning rate for the Neural Cleanse optimization
         :param attack_success_threshold: The threshold at which the generated backdoor is successful enough to stop the
                                          Neural Cleanse optimization
-<<<<<<< HEAD
-        :param patience: How long to wait for changing the cost multiplier in the Neural Cleanse optimiation
-        :param early_stop: Whether or not to allow early stopping in the Neural Cleanse optimiation
-        :param early_stop_threshold: How close values need to come to max value to start counting early stop
-        :param early_stop_patience: How long to wait to determine early stopping in the Neural Cleanse optimiation
-        :param cost_multiplier: How much to change the cost in the Neural Cleanse optimiation
-        :param batch_size: The batch size for optimizations in the Neural Cleanse optimiation
-=======
         :param patience: How long to wait for changing the cost multiplier in the Neural Cleanse optimization
         :param early_stop: Whether or not to allow early stopping in the Neural Cleanse optimization
+        :param early_stop_threshold: How close values need to come to max value to start counting early stop
         :param early_stop_patience: How long to wait to determine early stopping in the Neural Cleanse optimization
         :param cost_multiplier: How much to change the cost in the Neural Cleanse optimization
         :param batch_size: The batch size for optimizations in the Neural Cleanse optimization
->>>>>>> 25dbc779
         """
         super().__init__(
             model=model,
