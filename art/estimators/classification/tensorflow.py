# MIT License
#
# Copyright (C) The Adversarial Robustness Toolbox (ART) Authors 2018
#
# Permission is hereby granted, free of charge, to any person obtaining a copy of this software and associated
# documentation files (the "Software"), to deal in the Software without restriction, including without limitation the
# rights to use, copy, modify, merge, publish, distribute, sublicense, and/or sell copies of the Software, and to permit
# persons to whom the Software is furnished to do so, subject to the following conditions:
#
# The above copyright notice and this permission notice shall be included in all copies or substantial portions of the
# Software.
#
# THE SOFTWARE IS PROVIDED "AS IS", WITHOUT WARRANTY OF ANY KIND, EXPRESS OR IMPLIED, INCLUDING BUT NOT LIMITED TO THE
# WARRANTIES OF MERCHANTABILITY, FITNESS FOR A PARTICULAR PURPOSE AND NONINFRINGEMENT. IN NO EVENT SHALL THE
# AUTHORS OR COPYRIGHT HOLDERS BE LIABLE FOR ANY CLAIM, DAMAGES OR OTHER LIABILITY, WHETHER IN AN ACTION OF CONTRACT,
# TORT OR OTHERWISE, ARISING FROM, OUT OF OR IN CONNECTION WITH THE SOFTWARE OR THE USE OR OTHER DEALINGS IN THE
# SOFTWARE.
"""
This module implements the classifier `TensorFlowClassifier` for TensorFlow models.
"""
from __future__ import absolute_import, division, print_function, unicode_literals

import logging
import os
import random
import shutil
import time
from typing import Any, Callable, Dict, List, Optional, Tuple, Union, TYPE_CHECKING

import numpy as np
import six

from art import config
from art.estimators.classification.classifier import ClassGradientsMixin, ClassifierMixin
from art.estimators.tensorflow import TensorFlowEstimator, TensorFlowV2Estimator
from art.utils import Deprecated, deprecated_keyword_arg, check_and_transform_label_format

if TYPE_CHECKING:
    # pylint: disable=C0412
    import tensorflow as tf

    from art.utils import CLIP_VALUES_TYPE, PREPROCESSING_TYPE
    from art.data_generators import DataGenerator
    from art.defences.preprocessor import Preprocessor
    from art.defences.postprocessor import Postprocessor

logger = logging.getLogger(__name__)


class TensorFlowClassifier(ClassGradientsMixin, ClassifierMixin, TensorFlowEstimator):  # lgtm [py/missing-call-to-init]
    """
    This class implements a classifier with the TensorFlow framework.
    """
    estimator_params = TensorFlowEstimator.estimator_params + ClassifierMixin.estimator_params + [
        "input_ph",
        "output",
        "labels_ph",
        "train",
        "loss",
        "learning",
        "sess",
        "feed_dict",
    ]

    @deprecated_keyword_arg("channel_index", end_version="1.6.0", replaced_by="channels_first")
    def __init__(
        self,
        input_ph: "tf.Placeholder",
        output: "tf.Tensor",
        labels_ph: Optional["tf.Placeholder"] = None,
        train: Optional["tf.Tensor"] = None,
        loss: Optional["tf.Tensor"] = None,
        learning: Optional["tf.Placeholder"] = None,
        sess: Optional["tf.Session"] = None,
        channel_index=Deprecated,
        channels_first: bool = False,
        clip_values: Optional["CLIP_VALUES_TYPE"] = None,
        preprocessing_defences: Union["Preprocessor", List["Preprocessor"], None] = None,
        postprocessing_defences: Union["Postprocessor", List["Postprocessor"], None] = None,
        preprocessing: "PREPROCESSING_TYPE" = (0, 1),
        feed_dict: Optional[Dict[Any, Any]] = None,
    ) -> None:
        """
        Initialization specific to TensorFlow models implementation.

        :param input_ph: The input placeholder.
        :param output: The output layer of the model. This can be logits, probabilities or anything else. Logits
               output should be preferred where possible to ensure attack efficiency.
        :param labels_ph: The labels placeholder of the model. This parameter is necessary when training the model and
               when computing gradients w.r.t. the loss function.
        :param train: The train tensor for fitting, including an optimizer. Use this parameter only when training the
               model.
        :param loss: The loss function for which to compute gradients. This parameter is necessary when training the
               model and when computing gradients w.r.t. the loss function.
        :param learning: The placeholder to indicate if the model is training.
        :param sess: Computation session.
        :param channel_index: Index of the axis in data containing the color channels or features.
        :type channel_index: `int`
        :param channels_first: Set channels first or last.
        :param clip_values: Tuple of the form `(min, max)` of floats or `np.ndarray` representing the minimum and
               maximum values allowed for features. If floats are provided, these will be used as the range of all
               features. If arrays are provided, each value will be considered the bound for a feature, thus
               the shape of clip values needs to match the total number of features.
        :param preprocessing_defences: Preprocessing defence(s) to be applied by the classifier.
        :param postprocessing_defences: Postprocessing defence(s) to be applied by the classifier.
        :param preprocessing: Tuple of the form `(subtrahend, divisor)` of floats or `np.ndarray` of values to be
               used for data preprocessing. The first value will be subtracted from the input. The input will then
               be divided by the second one.
        :param feed_dict: A feed dictionary for the session run evaluating the classifier. This dictionary includes all
                          additionally required placeholders except the placeholders defined in this class.
        """
        # pylint: disable=E0401
        import tensorflow as tf  # lgtm [py/repeated-import]

        # Remove in 1.6.0
        if channel_index == 3:
            channels_first = False
        elif channel_index == 1:
            channels_first = True
        elif channel_index is not Deprecated:
            raise ValueError("Not a proper channel_index. Use channels_first.")

        super().__init__(
            model=None,
            clip_values=clip_values,
            channel_index=channel_index,
            channels_first=channels_first,
            preprocessing_defences=preprocessing_defences,
            postprocessing_defences=postprocessing_defences,
            preprocessing=preprocessing,
        )

        self._nb_classes = int(output.get_shape()[-1])
        self._input_shape = tuple(input_ph.get_shape().as_list()[1:])
        self._input_ph = input_ph
        self._output = output
        self._labels_ph = labels_ph
        self._train = train
        self._loss = loss
        self._learning = learning
        if feed_dict is None:
            self._feed_dict = dict()
        else:
            self._feed_dict = feed_dict

        # Assign session
        if sess is None:
            raise ValueError("A session cannot be None.")
        self._sess = sess

        # Get the internal layers
        self._layer_names = self._get_layers()

        # Get the loss gradients graph
        if self._loss is not None:
            self._loss_grads = tf.gradients(self._loss, self._input_ph)[0]

        # Check if the loss function requires as input index labels instead of one-hot-encoded labels
        if self._labels_ph is not None and len(self._labels_ph.shape) == 1:
            self._reduce_labels = True
        else:
            self._reduce_labels = False

    @property
    def input_shape(self) -> Tuple[int, ...]:
        """
        Return the shape of one input sample.

        :return: Shape of one input sample.
        """
        return self._input_shape  # type: ignore

<<<<<<< HEAD
    def predict(self, x: np.ndarray, batch_size: int = 128, training_mode: bool = False, **kwargs) -> np.ndarray:
=======
    @property
    def input_ph(self) -> "tf.Placeholder":
        """
        Return the input placeholder.

        :return: The input placeholder.
        """
        return self._input_ph  # type: ignore

    @property
    def output(self) -> "tf.Tensor":
        """
        Return the output layer of the model.

        :return: The output layer of the model.
        """
        return self._output  # type: ignore

    @property
    def labels_ph(self) -> "tf.Placeholder":
        """
        Return the labels placeholder of the model.

        :return: The labels placeholder of the model.
        """
        return self._labels_ph  # type: ignore

    @property
    def train(self) -> "tf.Tensor":
        """
        Return the train tensor for fitting.

        :return: The train tensor for fitting.
        """
        return self._train  # type: ignore

    @property
    def loss(self) -> "tf.Tensor":
        """
        Return the loss function.

        :return: The loss function.
        """
        return self._loss  # type: ignore

    @property
    def learning(self) -> "tf.Placeholder":
        """
        Return the placeholder to indicate if the model is training.

        :return: The placeholder to indicate if the model is training.
        """
        return self._learning  # type: ignore

    @property
    def feed_dict(self) -> Dict[Any, Any]:
        """
        Return the feed dictionary for the session run evaluating the classifier.

        :return: The feed dictionary for the session run evaluating the classifier.
        """
        return self._feed_dict  # type: ignore

    def predict(self, x: np.ndarray, batch_size: int = 128, **kwargs) -> np.ndarray:
>>>>>>> df49d3b5
        """
        Perform prediction for a batch of inputs.

        :param x: Input samples.
        :param batch_size: Size of batches.
        :param training_mode: `True` for model set to training mode and `'False` for model set to evaluation mode.
        :return: Array of predictions of shape `(num_inputs, nb_classes)`.
        """
        if self._learning is not None:
            self._feed_dict[self._learning] = training_mode

        # Apply preprocessing
        x_preprocessed, _ = self._apply_preprocessing(x, y=None, fit=False)

        # Run prediction with batch processing
        results = np.zeros((x_preprocessed.shape[0], self.nb_classes), dtype=np.float32)
        num_batch = int(np.ceil(len(x_preprocessed) / float(batch_size)))
        for m in range(num_batch):
            # Batch indexes
            begin, end = (
                m * batch_size,
                min((m + 1) * batch_size, x_preprocessed.shape[0]),
            )

            # Create feed_dict
            feed_dict = {self._input_ph: x_preprocessed[begin:end]}
            feed_dict.update(self._feed_dict)

            # Run prediction
            results[begin:end] = self._sess.run(self._output, feed_dict=feed_dict)

        # Apply postprocessing
        predictions = self._apply_postprocessing(preds=results, fit=False)

        return predictions

    def fit(self, x: np.ndarray, y: np.ndarray, batch_size: int = 128, nb_epochs: int = 10, **kwargs) -> None:
        """
        Fit the classifier on the training set `(x, y)`.

        :param x: Training data.
        :param y: Target values (class labels) one-hot-encoded of shape (nb_samples, nb_classes) or index labels of
                  shape (nb_samples,).
        :param batch_size: Size of batches.
        :param nb_epochs: Number of epochs to use for training.
        :param kwargs: Dictionary of framework-specific arguments. This parameter is not currently supported for
               TensorFlow and providing it takes no effect.
        """
        if self._learning is not None:
            self._feed_dict[self._learning] = True

        # Check if train and output_ph available
        if self._train is None or self._labels_ph is None:
            raise ValueError("Need the training objective and the output placeholder to train the model.")

        y = check_and_transform_label_format(y, self.nb_classes)

        # Apply preprocessing
        x_preprocessed, y_preprocessed = self._apply_preprocessing(x, y, fit=True)

        # Check label shape
        if self._reduce_labels:
            y_preprocessed = np.argmax(y_preprocessed, axis=1)

        num_batch = int(np.ceil(len(x_preprocessed) / float(batch_size)))
        ind = np.arange(len(x_preprocessed))

        # Start training
        for _ in range(nb_epochs):
            # Shuffle the examples
            random.shuffle(ind)

            # Train for one epoch
            for m in range(num_batch):
                i_batch = x_preprocessed[ind[m * batch_size : (m + 1) * batch_size]]
                o_batch = y_preprocessed[ind[m * batch_size : (m + 1) * batch_size]]

                # Create feed_dict
                feed_dict = {self._input_ph: i_batch, self._labels_ph: o_batch}
                feed_dict.update(self._feed_dict)

                # Run train step
                self._sess.run(self._train, feed_dict=feed_dict)

    def fit_generator(self, generator: "DataGenerator", nb_epochs: int = 20, **kwargs) -> None:
        """
        Fit the classifier using the generator that yields batches as specified.

        :param generator: Batch generator providing `(x, y)` for each epoch. If the generator can be used for native
                          training in TensorFlow, it will.
        :param nb_epochs: Number of epochs to use for training.
        :param kwargs: Dictionary of framework-specific arguments. This parameter is not currently supported for
               TensorFlow and providing it takes no effect.
        """
        from art.data_generators import TensorFlowDataGenerator

        if self._learning is not None:
            self._feed_dict[self._learning] = True

        # Train directly in TensorFlow
        if isinstance(generator, TensorFlowDataGenerator) and not self.preprocessing and self.preprocessing == (0, 1):
            for _ in range(nb_epochs):
                for _ in range(int(generator.size / generator.batch_size)):  # type: ignore
                    i_batch, o_batch = generator.get_batch()

                    if self._reduce_labels:
                        o_batch = np.argmax(o_batch, axis=1)

                    # Create feed_dict
                    feed_dict = {self._input_ph: i_batch, self._labels_ph: o_batch}
                    feed_dict.update(self._feed_dict)

                    # Run train step
                    self._sess.run(self._train, feed_dict=feed_dict)
        else:
            super().fit_generator(generator, nb_epochs=nb_epochs, **kwargs)

    def class_gradient(
        self, x: np.ndarray, label: Union[int, List[int], None] = None, training_mode: bool = False, **kwargs
    ) -> np.ndarray:
        """
        Compute per-class derivatives w.r.t. `x`.

        :param x: Sample input with shape as expected by the model.
        :param label: Index of a specific per-class derivative. If an integer is provided, the gradient of that class
                      output is computed for all samples. If multiple values as provided, the first dimension should
                      match the batch size of `x`, and each value will be used as target for its corresponding sample in
                      `x`. If `None`, then gradients for all classes will be computed for each sample.
        :param training_mode: `True` for model set to training mode and `'False` for model set to evaluation mode.
        :return: Array of gradients of input features w.r.t. each class in the form
                 `(batch_size, nb_classes, input_shape)` when computing for all classes, otherwise shape becomes
                 `(batch_size, 1, input_shape)` when `label` parameter is specified.
        """
        if self._learning is not None:
            self._feed_dict[self._learning] = training_mode

        # Check value of label for computing gradients
        if not (
            label is None
            or (isinstance(label, (int, np.integer)) and label in range(self.nb_classes))
            or (
                isinstance(label, np.ndarray)
                and len(label.shape) == 1
                and (label < self.nb_classes).all()
                and label.shape[0] == x.shape[0]
            )
        ):
            raise ValueError("Label %s is out of range." % label)

        self._init_class_grads(label=label)

        # Apply preprocessing
        x_preprocessed, _ = self._apply_preprocessing(x, y=None, fit=False)

        # Create feed_dict
        feed_dict = {self._input_ph: x_preprocessed}
        feed_dict.update(self._feed_dict)

        # Compute the gradient and return
        if label is None:
            # Compute the gradients w.r.t. all classes
            grads = self._sess.run(self._class_grads, feed_dict=feed_dict)
            grads = np.swapaxes(np.array(grads), 0, 1)

        elif isinstance(label, (int, np.integer)):
            # Compute the gradients only w.r.t. the provided label
            grads = self._sess.run(self._class_grads[label], feed_dict=feed_dict)
            grads = grads[None, ...]
            grads = np.swapaxes(np.array(grads), 0, 1)

        else:
            # For each sample, compute the gradients w.r.t. the indicated target class (possibly distinct)
            unique_label = list(np.unique(label))
            grads = self._sess.run([self._class_grads[l] for l in unique_label], feed_dict=feed_dict)
            grads = np.swapaxes(np.array(grads), 0, 1)
            lst = [unique_label.index(i) for i in label]
            grads = np.expand_dims(grads[np.arange(len(grads)), lst], axis=1)

        grads = self._apply_preprocessing_gradient(x, grads)

        return grads

    def loss_gradient(self, x: np.ndarray, y: np.ndarray, training_mode: bool = False, **kwargs) -> np.ndarray:
        """
        Compute the gradient of the loss function w.r.t. `x`.

        :param x: Sample input with shape as expected by the model.
        :param y: Target values (class labels) one-hot-encoded of shape `(nb_samples, nb_classes)` or indices of shape
                  `(nb_samples,)`.
        :param training_mode: `True` for model set to training mode and `'False` for model set to evaluation mode.
        :return: Array of gradients of the same shape as `x`.
        """
        if self._learning is not None:
            self._feed_dict[self._learning] = training_mode

        # Apply preprocessing
        x_preprocessed, y_preprocessed = self._apply_preprocessing(x, y, fit=False)

        # Check if loss available
        if not hasattr(self, "_loss_grads") or self._loss_grads is None or self._labels_ph is None:
            raise ValueError("Need the loss function and the labels placeholder to compute the loss gradient.")

        # Check label shape
        if self._reduce_labels:
            y_preprocessed = np.argmax(y_preprocessed, axis=1)

        # Create feed_dict
        feed_dict = {self._input_ph: x_preprocessed, self._labels_ph: y_preprocessed}
        feed_dict.update(self._feed_dict)

        # Compute gradients
        grads = self._sess.run(self._loss_grads, feed_dict=feed_dict)
        grads = self._apply_preprocessing_gradient(x, grads)
        assert grads.shape == x_preprocessed.shape

        return grads

    def compute_loss(self, x: np.ndarray, y: np.ndarray, reduction: str = "none", **kwargs) -> np.ndarray:
        """
        Compute the loss of the neural network for samples `x`.

        :param x: Samples of shape (nb_samples, nb_features) or (nb_samples, nb_pixels_1, nb_pixels_2,
                  nb_channels) or (nb_samples, nb_channels, nb_pixels_1, nb_pixels_2).
        :param y: Target values (class labels) one-hot-encoded of shape `(nb_samples, nb_classes)` or indices
                  of shape `(nb_samples,)`.
        :param reduction: Specifies the reduction to apply to the output: 'none' | 'mean' | 'sum'.
                   'none': no reduction will be applied
                   'mean': Not supported
                   'sum': Not supported
        :return: Loss values.
        :rtype: Format as expected by the `model`
        """
        import tensorflow as tf  # lgtm [py/repeated-import]

        if self._learning is not None:
            self._feed_dict[self._learning] = False

        if self.loss is None:
            raise TypeError("The loss placeholder `loss` is required for computing losses, but it is not defined.")

        if reduction == "none":
            _loss = self._loss
        elif reduction == "mean":
            _loss = tf.reduce_mean(self._loss)
        elif reduction == "sum":
            _loss = tf.reduce_sum(self._loss)

        # Apply preprocessing
        x_preprocessed, _ = self._apply_preprocessing(x, y, fit=False)

        # Create feed_dict
        feed_dict = {self._input_ph: x_preprocessed, self._labels_ph: y}
        feed_dict.update(self._feed_dict)

        # Run train step
        loss_value = self._sess.run(_loss, feed_dict=feed_dict)

        return loss_value

    def _init_class_grads(self, label=None):
        # pylint: disable=E0401
        import tensorflow as tf  # lgtm [py/repeated-import]

        if not hasattr(self, "_class_grads"):
            self._class_grads = [None for _ in range(self.nb_classes)]

        # Construct the class gradients graph
        if label is None:
            if None in self._class_grads:
                self._class_grads = [
                    tf.gradients(self._output[:, i], self._input_ph)[0] for i in range(self.nb_classes)
                ]

        elif isinstance(label, int):
            if self._class_grads[label] is None:
                self._class_grads[label] = tf.gradients(self._output[:, label], self._input_ph)[0]

        else:
            for unique_label in np.unique(label):
                if self._class_grads[unique_label] is None:
                    self._class_grads[unique_label] = tf.gradients(self._output[:, unique_label], self._input_ph)[0]

    def _get_layers(self) -> List[str]:
        """
        Return the hidden layers in the model, if applicable.

        :return: The hidden layers in the model, input and output layers excluded.
        """
        # pylint: disable=E0401
        import tensorflow as tf  # lgtm [py/repeated-import]

        # Get the computational graph
        with self._sess.graph.as_default():
            graph = tf.get_default_graph()

        # Get the list of operators and heuristically filter them
        tmp_list = []
        ops = graph.get_operations()

        # pylint: disable=R1702
        for op in ops:
            if op.values():
                if op.values()[0].get_shape() is not None:
                    if op.values()[0].get_shape().ndims is not None:
                        if len(op.values()[0].get_shape().as_list()) > 1:
                            if op.values()[0].get_shape().as_list()[0] is None:
                                if op.values()[0].get_shape().as_list()[1] is not None:
                                    if not op.values()[0].name.startswith("gradients"):
                                        if not op.values()[0].name.startswith("softmax_cross_entropy_loss"):
                                            if not op.type == "Placeholder":
                                                tmp_list.append(op.values()[0].name)

        # Shorten the list
        if not tmp_list:
            return tmp_list

        result = [tmp_list[-1]]
        for name in reversed(tmp_list[:-1]):
            if result[0].split("/")[0] != name.split("/")[0]:
                result = [name] + result
        logger.info("Inferred %i hidden layers on TensorFlow classifier.", len(result))

        return result

    def get_activations(
        self, x: np.ndarray, layer: Union[int, str], batch_size: int = 128, framework: bool = False
    ) -> np.ndarray:
        """
        Return the output of the specified layer for input `x`. `layer` is specified by layer index (between 0 and
        `nb_layers - 1`) or by name. The number of layers can be determined by counting the results returned by
        calling `layer_names`.

        :param x: Input for computing the activations.
        :param layer: Layer for computing the activations.
        :param batch_size: Size of batches.
        :param framework: If true, return the intermediate tensor representation of the activation.
        :return: The output of `layer`, where the first dimension is the batch size corresponding to `x`.
        """
        # pylint: disable=E0401
        import tensorflow as tf  # lgtm [py/repeated-import]

        if self._learning is not None:
            self._feed_dict[self._learning] = False

        # Get the computational graph
        with self._sess.graph.as_default():
            graph = tf.get_default_graph()

        if isinstance(layer, six.string_types):  # basestring for Python 2 (str, unicode) support
            if layer not in self._layer_names:
                raise ValueError("Layer name %s is not part of the graph." % layer)
            layer_tensor = graph.get_tensor_by_name(layer)

        elif isinstance(layer, (int, np.integer)):
            layer_tensor = graph.get_tensor_by_name(self._layer_names[layer])

        else:
            raise TypeError("Layer must be of type `str` or `int`. Received %s." % layer)

        if framework:
            return layer_tensor

        # Apply preprocessing
        x_preprocessed, _ = self._apply_preprocessing(x, y=None, fit=False)

        # Run prediction with batch processing
        results = []
        num_batch = int(np.ceil(len(x_preprocessed) / float(batch_size)))
        for m in range(num_batch):
            # Batch indexes
            begin, end = (
                m * batch_size,
                min((m + 1) * batch_size, x_preprocessed.shape[0]),
            )

            # Create feed_dict
            feed_dict = {self._input_ph: x_preprocessed[begin:end]}
            feed_dict.update(self._feed_dict)

            # Run prediction for the current batch
            layer_output = self._sess.run(layer_tensor, feed_dict=feed_dict)
            results.append(layer_output)

        results = np.concatenate(results)

        return results

    def save(self, filename: str, path: Optional[str] = None) -> None:
        """
        Save a model to file in the format specific to the backend framework. For TensorFlow, .ckpt is used.

        :param filename: Name of the file where to store the model.
        :param path: Path of the folder where to store the model. If no path is specified, the model will be stored in
                     the default data location of the library `ART_DATA_PATH`.
        """
        # pylint: disable=E0611
        from tensorflow.python import saved_model
        from tensorflow.python.saved_model import tag_constants
        from tensorflow.python.saved_model.signature_def_utils_impl import predict_signature_def

        if path is None:
            full_path = os.path.join(config.ART_DATA_PATH, filename)
        else:
            full_path = os.path.join(path, filename)

        if os.path.exists(full_path):
            shutil.rmtree(full_path)

        builder = saved_model.builder.SavedModelBuilder(full_path)
        signature = predict_signature_def(
            inputs={"SavedInputPhD": self._input_ph}, outputs={"SavedOutput": self._output},
        )
        builder.add_meta_graph_and_variables(
            sess=self._sess, tags=[tag_constants.SERVING], signature_def_map={"predict": signature},
        )
        builder.save()

        logger.info("Model saved in path: %s.", full_path)

    def __getstate__(self) -> Dict[str, Any]:
        """
        Use to ensure `TensorFlowClassifier` can be pickled.

        :return: State dictionary with instance parameters.
        """
        state = self.__dict__.copy()

        # Remove the unpicklable entries
        del state["_sess"]
        del state["_input_ph"]
        state["_output"] = self._output.name

        if self._labels_ph is not None:
            state["_labels_ph"] = self._labels_ph.name

        if self._loss is not None:
            state["_loss"] = self._loss.name

        if hasattr(self, "_loss_grads"):
            state["_loss_grads"] = self._loss_grads.name
        else:
            state["_loss_grads"] = False

        if self._learning is not None:
            state["_learning"] = self._learning.name

        if self._train is not None:
            state["_train"] = self._train.name

        if hasattr(self, "_class_grads"):
            state["_class_grads"] = [ts if ts is None else ts.name for ts in self._class_grads]
        else:
            state["_class_grads"] = False

        model_name = str(time.time())
        state["model_name"] = model_name
        self.save(model_name)

        return state

    def __setstate__(self, state: Dict[str, Any]) -> None:
        """
        Use to ensure `TensorFlowClassifier` can be unpickled.

        :param state: State dictionary with instance parameters to restore.
        """
        self.__dict__.update(state)

        # Load and update all functionality related to TensorFlow
        # pylint: disable=E0611, E0401
        import tensorflow as tf  # lgtm [py/repeated-import]
        from tensorflow.python.saved_model import tag_constants

        full_path = os.path.join(config.ART_DATA_PATH, state["model_name"])

        graph = tf.Graph()
        sess = tf.Session(graph=graph)
        loaded = tf.saved_model.loader.load(sess, [tag_constants.SERVING], full_path)

        # Recover session
        self._sess = sess

        # Recover input_ph
        input_tensor_name = loaded.signature_def["predict"].inputs["SavedInputPhD"].name
        self._input_ph = graph.get_tensor_by_name(input_tensor_name)

        # Recover output layer
        self._output = graph.get_tensor_by_name(state["_output"])

        # Recover labels' placeholder if any
        if state["_labels_ph"] is not None:
            self._labels_ph = graph.get_tensor_by_name(state["_labels_ph"])

        # Recover loss if any
        if state["_loss"] is not None:
            self._loss = graph.get_tensor_by_name(state["_loss"])

        # Recover loss_grads if any
        if state["_loss_grads"]:
            self._loss_grads = graph.get_tensor_by_name(state["_loss_grads"])
        else:
            self.__dict__.pop("_loss_grads", None)

        # Recover learning if any
        if state["_learning"] is not None:
            self._learning = graph.get_tensor_by_name(state["_learning"])

        # Recover train if any
        if state["_train"] is not None:
            self._train = graph.get_operation_by_name(state["_train"])

        # Recover class_grads if any
        if state["_class_grads"]:
            self._class_grads = [ts if ts is None else graph.get_tensor_by_name(ts) for ts in state["_class_grads"]]
        else:
            self.__dict__.pop("_class_grads", None)

        self.__dict__.pop("model_name", None)

    def __repr__(self):
        repr_ = (
            "%s(input_ph=%r, output=%r, labels_ph=%r, train=%r, loss=%r, learning=%r, sess=%r, channel_index=%r, "
            "channels_first=%r, clip_values=%r, preprocessing_defences=%r, postprocessing_defences=%r, "
            "preprocessing=%r)"
            % (
                self.__module__ + "." + self.__class__.__name__,
                self._input_ph,
                self._output,
                self._labels_ph,
                self._train,
                self._loss,
                self._learning,
                self._sess,
                self.channel_index,
                self.channels_first,
                self.clip_values,
                self.preprocessing_defences,
                self.postprocessing_defences,
                self.preprocessing,
            )
        )

        return repr_


# backward compatibility for ART v0.10 and earlier
TFClassifier = TensorFlowClassifier


class TensorFlowV2Classifier(ClassGradientsMixin, ClassifierMixin, TensorFlowV2Estimator):
    """
    This class implements a classifier with the TensorFlow v2 framework.
    """
    estimator_params = TensorFlowV2Estimator.estimator_params + ClassifierMixin.estimator_params + [
        "input_shape",
        "loss_object",
        "train_step",
    ]

    @deprecated_keyword_arg("channel_index", end_version="1.6.0", replaced_by="channels_first")
    def __init__(
        self,
        model: Callable,
        nb_classes: int,
        input_shape: Tuple[int, ...],
        loss_object: Optional["tf.keras.losses.Loss"] = None,
        train_step: Optional[Callable] = None,
        channel_index=Deprecated,
        channels_first: bool = False,
        clip_values: Optional["CLIP_VALUES_TYPE"] = None,
        preprocessing_defences: Union["Preprocessor", List["Preprocessor"], None] = None,
        postprocessing_defences: Union["Postprocessor", List["Postprocessor"], None] = None,
        preprocessing: "PREPROCESSING_TYPE" = (0, 1),
    ) -> None:
        """
        Initialization specific to TensorFlow v2 models.

        :param model: a python functions or callable class defining the model and providing it prediction as output.
        :param nb_classes: the number of classes in the classification task.
        :param input_shape: shape of one input for the classifier, e.g. for MNIST input_shape=(28, 28, 1).
        :param loss_object: The loss function for which to compute gradients. This parameter is applied for training
            the model and computing gradients of the loss w.r.t. the input.
        :type loss_object: `tf.keras.losses`
        :param train_step: A function that applies a gradient update to the trainable variables with signature
                           train_step(model, images, labels).
        :param channel_index: Index of the axis in data containing the color channels or features.
        :type channel_index: `int`
        :param channels_first: Set channels first or last.
        :param clip_values: Tuple of the form `(min, max)` of floats or `np.ndarray` representing the minimum and
               maximum values allowed for features. If floats are provided, these will be used as the range of all
               features. If arrays are provided, each value will be considered the bound for a feature, thus
               the shape of clip values needs to match the total number of features.
        :param preprocessing_defences: Preprocessing defence(s) to be applied by the classifier.
        :param postprocessing_defences: Postprocessing defence(s) to be applied by the classifier.
        :param preprocessing: Tuple of the form `(subtrahend, divisor)` of floats or `np.ndarray` of values to be
               used for data preprocessing. The first value will be subtracted from the input. The input will then
               be divided by the second one.
        """
        import tensorflow as tf  # lgtm [py/repeated-import]

        # Remove in 1.6.0
        if channel_index == 3:
            channels_first = False
        elif channel_index == 1:
            channels_first = True
        elif channel_index is not Deprecated:
            raise ValueError("Not a proper channel_index. Use channels_first.")

        super().__init__(
            model=model,
            clip_values=clip_values,
            channel_index=channel_index,
            channels_first=channels_first,
            preprocessing_defences=preprocessing_defences,
            postprocessing_defences=postprocessing_defences,
            preprocessing=preprocessing,
        )

        self._nb_classes = nb_classes
        self._input_shape = input_shape
        self._loss_object = loss_object
        self._train_step = train_step

        # Check if the loss function requires as input index labels instead of one-hot-encoded labels
        if isinstance(self._loss_object, tf.keras.losses.SparseCategoricalCrossentropy):
            self._reduce_labels = True
        else:
            self._reduce_labels = False

    @property
    def input_shape(self) -> Tuple[int, ...]:
        """
        Return the shape of one input sample.

        :return: Shape of one input sample.
        """
        return self._input_shape  # type: ignore

<<<<<<< HEAD
    def predict(self, x: np.ndarray, batch_size: int = 128, training_mode: bool = False, **kwargs) -> np.ndarray:
=======
    @property
    def loss_object(self) -> "tf.keras.losses.Loss":
        """
        Return the loss function.

        :return: The loss function.
        """
        return self._loss_object  # type: ignore

    @property
    def train_step(self) -> Callable:
        """
        Return the function that applies a gradient update to the trainable variables.

        :return: The function that applies a gradient update to the trainable variables.
        """
        return self._train_step  # type: ignore

    def predict(self, x: np.ndarray, batch_size: int = 128, **kwargs) -> np.ndarray:
>>>>>>> df49d3b5
        """
        Perform prediction for a batch of inputs.

        :param x: Input samples.
        :param batch_size: Size of batches.
        :param training_mode: `True` for model set to training mode and `'False` for model set to evaluation mode.
        :return: Array of predictions of shape `(nb_inputs, nb_classes)`.
        """
        # Apply preprocessing
        x_preprocessed, _ = self._apply_preprocessing(x, y=None, fit=False)

        # Run prediction with batch processing
        results = np.zeros((x_preprocessed.shape[0], self.nb_classes), dtype=np.float32)
        num_batch = int(np.ceil(len(x_preprocessed) / float(batch_size)))
        for m in range(num_batch):
            # Batch indexes
            begin, end = (
                m * batch_size,
                min((m + 1) * batch_size, x_preprocessed.shape[0]),
            )

            # Run prediction
            results[begin:end] = self._model(x_preprocessed[begin:end], training=training_mode)

        # Apply postprocessing
        predictions = self._apply_postprocessing(preds=results, fit=False)
        return predictions

    def _predict_framework(self, x: "tf.Tensor", training_mode: bool = False, **kwargs) -> "tf.Tensor":
        """
        Perform prediction for a batch of inputs.

        :param x: Input samples.
        :param training_mode: `True` for model set to training mode and `'False` for model set to evaluation mode.
        :return: Array of predictions of shape `(nb_inputs, nb_classes)`.
        """
        # Apply preprocessing
        x_preprocessed, _ = self._apply_preprocessing(x, y=None, fit=False)

        return self._model(x_preprocessed, training=training_mode)

    def fit(self, x: np.ndarray, y: np.ndarray, batch_size: int = 128, nb_epochs: int = 10, **kwargs) -> None:
        """
        Fit the classifier on the training set `(x, y)`.

        :param x: Training data.
        :param y: Labels, one-hot-encoded of shape (nb_samples, nb_classes) or index labels of
                  shape (nb_samples,).
        :param batch_size: Size of batches.
        :param nb_epochs: Number of epochs to use for training.
        :param kwargs: Dictionary of framework-specific arguments. This parameter is not currently supported for
               TensorFlow and providing it takes no effect.
        """
        import tensorflow as tf  # lgtm [py/repeated-import]

        if self._train_step is None:
            raise TypeError(
                "The training function `train_step` is required for fitting a model but it has not been " "defined."
            )

        y = check_and_transform_label_format(y, self.nb_classes)

        # Apply preprocessing
        x_preprocessed, y_preprocessed = self._apply_preprocessing(x, y, fit=True)

        # Check label shape
        if self._reduce_labels:
            y_preprocessed = np.argmax(y_preprocessed, axis=1)

        train_ds = tf.data.Dataset.from_tensor_slices((x_preprocessed, y_preprocessed)).shuffle(10000).batch(batch_size)

        for _ in range(nb_epochs):
            for images, labels in train_ds:
                self._train_step(self.model, images, labels)

    def fit_generator(self, generator: "DataGenerator", nb_epochs: int = 20, **kwargs) -> None:
        """
        Fit the classifier using the generator that yields batches as specified.

        :param generator: Batch generator providing `(x, y)` for each epoch. If the generator can be used for native
                          training in TensorFlow, it will.
        :param nb_epochs: Number of epochs to use for training.
        :param kwargs: Dictionary of framework-specific arguments. This parameter is not currently supported for
               TensorFlow and providing it takes no effect.
        """
        import tensorflow as tf  # lgtm [py/repeated-import]
        from art.data_generators import TensorFlowV2DataGenerator

        if self._train_step is None:
            raise TypeError(
                "The training function `train_step` is required for fitting a model but it has not been " "defined."
            )

        # Train directly in TensorFlow
        if isinstance(generator, TensorFlowV2DataGenerator) and not self.preprocessing:
            for _ in range(nb_epochs):
                for i_batch, o_batch in generator.iterator:
                    if self._reduce_labels:
                        o_batch = tf.math.argmax(o_batch, axis=1)
                    self._train_step(i_batch, o_batch)
        else:
            # Fit a generic data generator through the API
            super().fit_generator(generator, nb_epochs=nb_epochs)

    def class_gradient(
        self, x: np.ndarray, label: Union[int, List[int], None] = None, training_mode: bool = False, **kwargs
    ) -> np.ndarray:
        """
        Compute per-class derivatives w.r.t. `x`.

        :param x: Sample input with shape as expected by the model.
        :param label: Index of a specific per-class derivative. If an integer is provided, the gradient of that class
                      output is computed for all samples. If multiple values as provided, the first dimension should
                      match the batch size of `x`, and each value will be used as target for its corresponding sample in
                      `x`. If `None`, then gradients for all classes will be computed for each sample.
        :param training_mode: `True` for model set to training mode and `'False` for model set to evaluation mode.
        :return: Array of gradients of input features w.r.t. each class in the form
                 `(batch_size, nb_classes, input_shape)` when computing for all classes, otherwise shape becomes
                 `(batch_size, 1, input_shape)` when `label` parameter is specified.
        """
        import tensorflow as tf  # lgtm [py/repeated-import]

        x = tf.convert_to_tensor(x)

        with tf.GradientTape(persistent=True) as tape:
            # Apply preprocessing
            if self.all_framework_preprocessing:
                x_grad = tf.convert_to_tensor(x)
                tape.watch(x_grad)
                x_input, _ = self._apply_preprocessing(x_grad, y=None, fit=False)
            else:
                x_preprocessed, _ = self._apply_preprocessing(x, y=None, fit=False)
                x_grad = tf.convert_to_tensor(x_preprocessed)
                tape.watch(x_grad)
                x_input = x_grad

            tape.watch(x_input)

            # Compute the gradients
            if tf.executing_eagerly():
                if label is None:
                    # Compute the gradients w.r.t. all classes
                    class_gradients = list()

                    for i in range(self.nb_classes):
                        predictions = self.model(x_input, training=training_mode)
                        prediction = predictions[:, i]
                        tape.watch(prediction)

                        class_gradient = tape.gradient(prediction, x_input).numpy()
                        class_gradients.append(class_gradient)

                    gradients = np.swapaxes(np.array(class_gradients), 0, 1)

                elif isinstance(label, (int, np.integer)):
                    # Compute the gradients only w.r.t. the provided label
                    predictions = self.model(x_input, training=training_mode)
                    prediction = predictions[:, label]
                    tape.watch(prediction)

                    class_gradient = tape.gradient(prediction, x_grad).numpy()
                    gradients = np.expand_dims(class_gradient, axis=1)

                else:
                    # For each sample, compute the gradients w.r.t. the indicated target class (possibly distinct)
                    class_gradients = list()
                    unique_labels = list(np.unique(label))

                    for unique_label in unique_labels:
                        predictions = self.model(x_input, training=training_mode)
                        prediction = predictions[:, unique_label]
                        tape.watch(prediction)

                        class_gradient = tape.gradient(prediction, x_grad).numpy()
                        class_gradients.append(class_gradient)

                    gradients = np.swapaxes(np.array(class_gradients), 0, 1)
                    lst = [unique_labels.index(i) for i in label]
                    gradients = np.expand_dims(gradients[np.arange(len(gradients)), lst], axis=1)

                if not self.all_framework_preprocessing:
                    gradients = self._apply_preprocessing_gradient(x, gradients)

            else:
                raise NotImplementedError("Expecting eager execution.")

        return gradients

<<<<<<< HEAD
    def loss(
        self, x: np.ndarray, y: np.ndarray, reduction: str = "none", training_mode: bool = False, **kwargs
    ) -> np.ndarray:
=======
    def compute_loss(self, x: np.ndarray, y: np.ndarray, reduction: str = "none", **kwargs) -> np.ndarray:
>>>>>>> df49d3b5
        """
        Compute the loss function w.r.t. `x`.

        :param x: Sample input with shape as expected by the model.
        :param y: Target values (class labels) one-hot-encoded of shape `(nb_samples, nb_classes)` or indices
                  of shape `(nb_samples,)`.
        :param reduction: Specifies the reduction to apply to the output: 'none' | 'mean' | 'sum'.
                   'none': no reduction will be applied
                   'mean': the sum of the output will be divided by the number of elements in the output,
                   'sum': the output will be summed.
        :param training_mode: `True` for model set to training mode and `'False` for model set to evaluation mode.
        :return: Array of losses of the same shape as `x`.
        """
        import tensorflow as tf  # lgtm [py/repeated-import]

        if self._loss_object is None:
            raise TypeError("The loss function `loss_object` is required for computing losses, but it is not defined.")
        prev_reduction = self._loss_object.reduction
        if reduction == "none":
            self._loss_object.reduction = tf.keras.losses.Reduction.NONE
        elif reduction == "mean":
            self._loss_object.reduction = tf.keras.losses.Reduction.SUM_OVER_BATCH_SIZE
        elif reduction == "sum":
            self._loss_object.reduction = tf.keras.losses.Reduction.SUM

        # Apply preprocessing
        x_preprocessed, _ = self._apply_preprocessing(x, y, fit=False)

        if tf.executing_eagerly():
            x_preprocessed_tf = tf.convert_to_tensor(x_preprocessed)
            predictions = self.model(x_preprocessed_tf, training=training_mode)
            if self._reduce_labels:
                loss = self._loss_object(np.argmax(y, axis=1), predictions)
            else:
                loss = self._loss_object(y, predictions)
        else:
            raise NotImplementedError("Expecting eager execution.")

        self._loss_object.reduction = prev_reduction
        return loss.numpy()

    def loss_gradient(
        self,
        x: Union[np.ndarray, "tf.Tensor"],
        y: Union[np.ndarray, "tf.Tensor"],
        training_mode: bool = False,
        **kwargs
    ) -> Union[np.ndarray, "tf.Tensor"]:
        """
        Compute the gradient of the loss function w.r.t. `x`.

        :param x: Sample input with shape as expected by the model.
        :param y: Correct labels, one-vs-rest encoding.
        :param training_mode: `True` for model set to training mode and `'False` for model set to evaluation mode.
        :return: Array of gradients of the same shape as `x`.
        """
        import tensorflow as tf  # lgtm [py/repeated-import]

        if self._loss_object is None:
            raise TypeError(
                "The loss function `loss_object` is required for computing loss gradients, but it has not been "
                "defined."
            )

        if tf.executing_eagerly():
            with tf.GradientTape() as tape:
                # Apply preprocessing
                if self.all_framework_preprocessing:
                    x_grad = tf.convert_to_tensor(x)
                    tape.watch(x_grad)
                    x_input, _ = self._apply_preprocessing(x_grad, y=None, fit=False)
                else:
                    x_preprocessed, _ = self._apply_preprocessing(x, y=None, fit=False)
                    x_grad = tf.convert_to_tensor(x_preprocessed)
                    tape.watch(x_grad)
                    x_input = x_grad

                predictions = self.model(x_input, training=training_mode)

                if self._reduce_labels:
                    loss = self._loss_object(np.argmax(y, axis=1), predictions)
                else:
                    loss = self._loss_object(y, predictions)

            gradients = tape.gradient(loss, x_grad)

            if isinstance(x, np.ndarray):
                gradients = gradients.numpy()

        else:
            raise NotImplementedError("Expecting eager execution.")

        # Apply preprocessing gradients
        if not self.all_framework_preprocessing:
            gradients = self._apply_preprocessing_gradient(x, gradients)

        return gradients

    def _get_layers(self) -> list:
        """
        Return the hidden layers in the model, if applicable.

        :return: The hidden layers in the model, input and output layers excluded.
        """
        raise NotImplementedError

    @property
    def layer_names(self) -> Optional[List[str]]:
        """
        Return the hidden layers in the model, if applicable.

        :return: The hidden layers in the model, input and output layers excluded.

        .. warning:: `layer_names` tries to infer the internal structure of the model.
                     This feature comes with no guarantees on the correctness of the result.
                     The intended order of the layers tries to match their order in the model, but this is not
                     guaranteed either.
        """
        import tensorflow as tf  # lgtm [py/repeated-import]

        if isinstance(self._model, (tf.keras.Model, tf.keras.models.Sequential)):
            return self._model.layers

        return None  # type: ignore

    def get_activations(
        self, x: np.ndarray, layer: Union[int, str], batch_size: int = 128, framework: bool = False
    ) -> Optional[np.ndarray]:
        """
        Return the output of the specified layer for input `x`. `layer` is specified by layer index (between 0 and
        `nb_layers - 1`) or by name. The number of layers can be determined by counting the results returned by
        calling `layer_names`.

        :param x: Input for computing the activations.
        :param layer: Layer for computing the activations.
        :param batch_size: Batch size.
        :return: The output of `layer`, where the first dimension is the batch size corresponding to `x`.
        """
        import tensorflow as tf  # lgtm [py/repeated-import]
        from art.config import ART_NUMPY_DTYPE

        if isinstance(self._model, tf.keras.models.Sequential):
            i_layer = None
            if self.layer_names is None:
                raise ValueError("No layer names identified.")

            if isinstance(layer, six.string_types):
                if layer not in self.layer_names:
                    raise ValueError("Layer name %s is not part of the graph." % layer)
                for i_name, name in enumerate(self.layer_names):
                    if name == layer:
                        i_layer = i_name
                        break
            elif isinstance(layer, int):
                if layer < 0 or layer >= len(self.layer_names):
                    raise ValueError(
                        "Layer index %d is outside of range (0 to %d included)." % (layer, len(self.layer_names) - 1)
                    )
                i_layer = layer
            else:
                raise TypeError("Layer must be of type `str` or `int`.")

            activation_model = tf.keras.Model(self._model.layers[0].input, self._model.layers[i_layer].output)

            # Apply preprocessing
            x_preprocessed, _ = self._apply_preprocessing(x=x, y=None, fit=False)

            # Determine shape of expected output and prepare array
            output_shape = self._model.layers[i_layer].output_shape
            activations = np.zeros((x_preprocessed.shape[0],) + output_shape[1:], dtype=ART_NUMPY_DTYPE)

            # Get activations with batching
            for batch_index in range(int(np.ceil(x_preprocessed.shape[0] / float(batch_size)))):
                begin, end = (
                    batch_index * batch_size,
                    min((batch_index + 1) * batch_size, x_preprocessed.shape[0]),
                )
                activations[begin:end] = activation_model([x_preprocessed[begin:end]], training=False).numpy()

            return activations

        return None

    def save(self, filename: str, path: Optional[str] = None) -> None:
        """
        Save a model to file in the format specific to the backend framework. For TensorFlow, .ckpt is used.

        :param filename: Name of the file where to store the model.
        :param path: Path of the folder where to store the model. If no path is specified, the model will be stored in
                     the default data location of the library `ART_DATA_PATH`.
        """
        raise NotImplementedError

    def __repr__(self):
        repr_ = (
            "%s(model=%r, nb_classes=%r, input_shape=%r, loss_object=%r, train_step=%r, channel_index=%r, "
            "channels_first=%r, clip_values=%r, preprocessing_defences=%r, postprocessing_defences=%r, "
            "preprocessing=%r)"
            % (
                self.__module__ + "." + self.__class__.__name__,
                self._model,
                self._nb_classes,
                self._input_shape,
                self._loss_object,
                self._train_step,
                self.channel_index,
                self.channels_first,
                self.clip_values,
                self.preprocessing_defences,
                self.postprocessing_defences,
                self.preprocessing,
            )
        )

        return repr_<|MERGE_RESOLUTION|>--- conflicted
+++ resolved
@@ -170,9 +170,6 @@
         """
         return self._input_shape  # type: ignore
 
-<<<<<<< HEAD
-    def predict(self, x: np.ndarray, batch_size: int = 128, training_mode: bool = False, **kwargs) -> np.ndarray:
-=======
     @property
     def input_ph(self) -> "tf.Placeholder":
         """
@@ -235,9 +232,8 @@
         :return: The feed dictionary for the session run evaluating the classifier.
         """
         return self._feed_dict  # type: ignore
-
-    def predict(self, x: np.ndarray, batch_size: int = 128, **kwargs) -> np.ndarray:
->>>>>>> df49d3b5
+    
+    def predict(self, x: np.ndarray, batch_size: int = 128, training_mode: bool = False, **kwargs) -> np.ndarray:
         """
         Perform prediction for a batch of inputs.
 
@@ -876,9 +872,6 @@
         """
         return self._input_shape  # type: ignore
 
-<<<<<<< HEAD
-    def predict(self, x: np.ndarray, batch_size: int = 128, training_mode: bool = False, **kwargs) -> np.ndarray:
-=======
     @property
     def loss_object(self) -> "tf.keras.losses.Loss":
         """
@@ -897,8 +890,7 @@
         """
         return self._train_step  # type: ignore
 
-    def predict(self, x: np.ndarray, batch_size: int = 128, **kwargs) -> np.ndarray:
->>>>>>> df49d3b5
+    def predict(self, x: np.ndarray, batch_size: int = 128, training_mode: bool = False, **kwargs) -> np.ndarray:
         """
         Perform prediction for a batch of inputs.
 
@@ -1087,13 +1079,9 @@
 
         return gradients
 
-<<<<<<< HEAD
     def loss(
         self, x: np.ndarray, y: np.ndarray, reduction: str = "none", training_mode: bool = False, **kwargs
     ) -> np.ndarray:
-=======
-    def compute_loss(self, x: np.ndarray, y: np.ndarray, reduction: str = "none", **kwargs) -> np.ndarray:
->>>>>>> df49d3b5
         """
         Compute the loss function w.r.t. `x`.
 
