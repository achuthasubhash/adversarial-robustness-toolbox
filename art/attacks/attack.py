--- conflicted
+++ resolved
@@ -24,11 +24,7 @@
 import abc
 import numpy as np
 
-<<<<<<< HEAD
 from art.utils import WrongClassifier
-=======
-from art.classifiers import BlackBoxClassifier
->>>>>>> 13d024bf
 from art.classifiers.classifier import Classifier
 
 logger = logging.getLogger(__name__)
@@ -96,26 +92,26 @@
         :param classifier: A trained classifier.
         :type classifier: :class:`.Classifier`
         """
-<<<<<<< HEAD
+
         if not isinstance(classifier, Classifier):
             raise WrongClassifier(self.__class__, [Classifier], classifier)
 
-=======
         classifier_is_art_classifier = isinstance(classifier, Classifier)
         classifier_is_none = classifier is None
         is_black_box_attack = isinstance(self, PoisoningAttackBlackBox) and not \
             isinstance(self, PoisoningAttackWhiteBox)
 
         if not (classifier_is_art_classifier or classifier_is_none and is_black_box_attack):
-            raise (
-                TypeError(
-                    "For `" + self.__class__.__name__ + "` classifier must be an instance of "
-                    "`art.classifiers.classifier.Classifier`, the provided classifier is instance of "
-                    + str(classifier.__class__.__bases__)
-                    + "."
-                )
-            )
->>>>>>> 13d024bf
+            raise WrongClassifier(self.__class__, [Classifier], classifier)
+            # raise (
+            #     TypeError(
+            #         "For `" + self.__class__.__name__ + "` classifier must be an instance of "
+            #         "`art.classifiers.classifier.Classifier`, the provided classifier is instance of "
+            #         + str(classifier.__class__.__bases__)
+            #         + "."
+            #     )
+            # )
+
         self.classifier = classifier
 
     def set_params(self, **kwargs):
