# MIT License
#
# Copyright (C) IBM Corporation 2018
#
# Permission is hereby granted, free of charge, to any person obtaining a copy of this software and associated
# documentation files (the "Software"), to deal in the Software without restriction, including without limitation the
# rights to use, copy, modify, merge, publish, distribute, sublicense, and/or sell copies of the Software, and to permit
# persons to whom the Software is furnished to do so, subject to the following conditions:
#
# The above copyright notice and this permission notice shall be included in all copies or substantial portions of the
# Software.
#
# THE SOFTWARE IS PROVIDED "AS IS", WITHOUT WARRANTY OF ANY KIND, EXPRESS OR IMPLIED, INCLUDING BUT NOT LIMITED TO THE
# WARRANTIES OF MERCHANTABILITY, FITNESS FOR A PARTICULAR PURPOSE AND NONINFRINGEMENT. IN NO EVENT SHALL THE
# AUTHORS OR COPYRIGHT HOLDERS BE LIABLE FOR ANY CLAIM, DAMAGES OR OTHER LIABILITY, WHETHER IN AN ACTION OF CONTRACT,
# TORT OR OTHERWISE, ARISING FROM, OUT OF OR IN CONNECTION WITH THE SOFTWARE OR THE USE OR OTHER DEALINGS IN THE
# SOFTWARE.
"""
This module implements the Fast Gradient Method attack. This implementation includes the original Fast Gradient Sign
Method attack and extends it to other norms, therefore it is called the Fast Gradient Method.

| Paper link: https://arxiv.org/abs/1412.6572
"""
from __future__ import absolute_import, division, print_function, unicode_literals

import logging

import numpy as np

from art.config import ART_NUMPY_DTYPE
from art.classifiers.classifier import ClassifierGradients
from art.attacks.attack import EvasionAttack
from art.utils import compute_success, get_labels_np_array, random_sphere, projection, check_and_transform_label_format
from art.utils import WrongClassifier

logger = logging.getLogger(__name__)


class FastGradientMethod(EvasionAttack):
    """
    This attack was originally implemented by Goodfellow et al. (2015) with the infinity norm (and is known as the "Fast
    Gradient Sign Method"). This implementation extends the attack to other norms, and is therefore called the Fast
    Gradient Method.

    | Paper link: https://arxiv.org/abs/1412.6572
    """

    attack_params = EvasionAttack.attack_params + [
        "norm",
        "eps",
        "eps_step",
        "targeted",
        "num_random_init",
        "batch_size",
        "minimal",
    ]

    def __init__(
            self,
            classifier,
            norm=np.inf,
            eps=0.3,
            eps_step=0.1,
            targeted=False,
            num_random_init=0,
            batch_size=1,
            minimal=False,
    ):
        """
        Create a :class:`.FastGradientMethod` instance.

        :param classifier: A trained classifier.
        :type classifier: :class:`.Classifier`
        :param norm: The norm of the adversarial perturbation. Possible values: np.inf, 1 or 2.
        :type norm: `int`
        :param eps: Attack step size (input variation)
        :type eps: `float`
        :param eps_step: Step size of input variation for minimal perturbation computation
        :type eps_step: `float`
        :param targeted: Indicates whether the attack is targeted (True) or untargeted (False)
        :type targeted: `bool`
        :param num_random_init: Number of random initialisations within the epsilon ball. For random_init=0 starting at
            the original input.
        :type num_random_init: `int`
        :param batch_size: Size of the batch on which adversarial samples are generated.
        :type batch_size: `int`
        :param minimal: Indicates if computing the minimal perturbation (True). If True, also define `eps_step` for
                        the step size and eps for the maximum perturbation.
        :type minimal: `bool`
        """
        super(FastGradientMethod, self).__init__(classifier)

<<<<<<< HEAD
        if self.is_valid_classifier_type(classifier) is False:
=======
        if not isinstance(classifier, ClassifierGradients):
>>>>>>> c21572d2
            raise WrongClassifier(self.__class__, [ClassifierGradients], classifier)

        kwargs = {'norm': norm, 'eps': eps, 'eps_step': eps_step, 'targeted': targeted,
                  'num_random_init': num_random_init, 'batch_size': batch_size, 'minimal': minimal}

        FastGradientMethod.set_params(self, **kwargs)

        self._project = True

    def _minimal_perturbation(self, x, y):
        """Iteratively compute the minimal perturbation necessary to make the class prediction change. Stop when the
        first adversarial example was found.

        :param x: An array with the original inputs
        :type x: `np.ndarray`
        :param y: Target values (class labels) one-hot-encoded of shape (nb_samples, nb_classes)
        :type y: `np.ndarray`
        :return: An array holding the adversarial examples
        :rtype: `np.ndarray`
        """
        adv_x = x.copy()

        # Compute perturbation with implicit batching
        for batch_id in range(int(np.ceil(adv_x.shape[0] / float(self.batch_size)))):
            batch_index_1, batch_index_2 = batch_id * self.batch_size, (batch_id + 1) * self.batch_size
            batch = adv_x[batch_index_1:batch_index_2]
            batch_labels = y[batch_index_1:batch_index_2]

            # Get perturbation
            perturbation = self._compute_perturbation(batch, batch_labels)

            # Get current predictions
            active_indices = np.arange(len(batch))
            current_eps = self.eps_step
            while active_indices.size > 0 and current_eps <= self.eps:
                # Adversarial crafting
                current_x = self._apply_perturbation(x[batch_index_1:batch_index_2], perturbation, current_eps)
                # Update
                batch[active_indices] = current_x[active_indices]
                adv_preds = self.classifier.predict(batch)
                # If targeted active check to see whether we have hit the target, otherwise head to anything but
                if self.targeted:
                    active_indices = np.where(np.argmax(batch_labels, axis=1) != np.argmax(adv_preds, axis=1))[0]
                else:
                    active_indices = np.where(np.argmax(batch_labels, axis=1) == np.argmax(adv_preds, axis=1))[0]

                current_eps += self.eps_step

            adv_x[batch_index_1:batch_index_2] = batch

        return adv_x

    def generate(self, x, y=None, **kwargs):
        """Generate adversarial samples and return them in an array.

        :param x: An array with the original inputs.
        :type x: `np.ndarray`
        :param y: Target values (class labels) one-hot-encoded of shape (nb_samples, nb_classes) or indices of shape
                  (nb_samples,). Only provide this parameter if you'd like to use true labels when crafting adversarial
                  samples. Otherwise, model predictions are used as labels to avoid the "label leaking" effect
                  (explained in this paper: https://arxiv.org/abs/1611.01236). Default is `None`.
        :type y: `np.ndarray`
        :return: An array holding the adversarial examples.
        :rtype: `np.ndarray`
        """
        y = check_and_transform_label_format(y, self.classifier.nb_classes())

        if y is None:
            # Throw error if attack is targeted, but no targets are provided
            if self.targeted:
                raise ValueError("Target labels `y` need to be provided for a targeted attack.")

            # Use model predictions as correct outputs
            logger.info("Using model predictions as correct labels for FGM.")
            y = get_labels_np_array(self.classifier.predict(x, batch_size=self.batch_size))
        y = y / np.sum(y, axis=1, keepdims=True)

        # Return adversarial examples computed with minimal perturbation if option is active
        if self.minimal:
            logger.info("Performing minimal perturbation FGM.")
            adv_x_best = self._minimal_perturbation(x, y)
            rate_best = 100 * compute_success(
                self.classifier, x, y, adv_x_best, self.targeted, batch_size=self.batch_size
            )
        else:
            adv_x_best = None
            rate_best = None

            for _ in range(max(1, self.num_random_init)):
                adv_x = self._compute(x, x, y, self.eps, self.eps, self._project, self.num_random_init > 0)

                if self.num_random_init > 1:
                    rate = 100 * compute_success(
                        self.classifier, x, y, adv_x, self.targeted, batch_size=self.batch_size
                    )
                    if rate_best is None or rate > rate_best or adv_x_best is None:
                        rate_best = rate
                        adv_x_best = adv_x
                else:
                    adv_x_best = adv_x

        logger.info(
            "Success rate of FGM attack: %.2f%%",
            rate_best
            if rate_best is not None
            else 100 * compute_success(self.classifier, x, y, adv_x_best, self.targeted, batch_size=self.batch_size),
        )

        return adv_x_best

    def set_params(self, **kwargs):
        """
        Take in a dictionary of parameters and applies attack-specific checks before saving them as attributes.

        :param norm: Order of the norm. Possible values: np.inf, 1 or 2.
        :type norm: `int` or `float`
        :param eps: Attack step size (input variation)
        :type eps: `float`
        :param eps_step: Step size of input variation for minimal perturbation computation
        :type eps_step: `float`
        :param targeted: Should the attack target one specific class
        :type targeted: `bool`
        :param num_random_init: Number of random initialisations within the epsilon ball. For random_init=0 starting at
                                the original input.
        :type num_random_init: `int`
        :param batch_size: Batch size
        :type batch_size: `int`
        :param minimal: Flag to compute the minimal perturbation.
        :type minimal: `bool`
        """
        # Save attack-specific parameters
        super(FastGradientMethod, self).set_params(**kwargs)

        # Check if order of the norm is acceptable given current implementation
        if self.norm not in [np.inf, int(1), int(2)]:
            raise ValueError("Norm order must be either `np.inf`, 1, or 2.")

        if self.eps <= 0:
            raise ValueError("The perturbation size `eps` has to be positive.")

        if self.eps_step <= 0:
            raise ValueError("The perturbation step-size `eps_step` has to be positive.")

        if not isinstance(self.targeted, bool):
            raise ValueError("The flag `targeted` has to be of type bool.")

        if not isinstance(self.num_random_init, (int, np.int)):
            raise TypeError("The number of random initialisations has to be of type integer")

        if self.num_random_init < 0:
            raise ValueError("The number of random initialisations `random_init` has to be greater than or equal to 0.")

        if self.batch_size <= 0:
            raise ValueError("The batch size `batch_size` has to be positive.")

        if not isinstance(self.minimal, bool):
            raise ValueError("The flag `minimal` has to be of type bool.")

        return True

    def _compute_perturbation(self, batch, batch_labels):
        # Pick a small scalar to avoid division by 0
        tol = 10e-8

        # Get gradient wrt loss; invert it if attack is targeted
        grad = self.classifier.loss_gradient(batch, batch_labels) * (1 - 2 * int(self.targeted))

        # Apply norm bound
        if self.norm == np.inf:
            grad = np.sign(grad)
        elif self.norm == 1:
            ind = tuple(range(1, len(batch.shape)))
            grad = grad / (np.sum(np.abs(grad), axis=ind, keepdims=True) + tol)
        elif self.norm == 2:
            ind = tuple(range(1, len(batch.shape)))
            grad = grad / (np.sqrt(np.sum(np.square(grad), axis=ind, keepdims=True)) + tol)
        assert batch.shape == grad.shape

        return grad

    def _apply_perturbation(self, batch, perturbation, eps_step):
        batch = batch + eps_step * perturbation

        if hasattr(self.classifier, "clip_values") and self.classifier.clip_values is not None:
            clip_min, clip_max = self.classifier.clip_values
            batch = np.clip(batch, clip_min, clip_max)

        return batch

    def _compute(self, x, x_init, y, eps, eps_step, project, random_init):
        if random_init:
            n = x.shape[0]
            m = np.prod(x.shape[1:])
            x_adv = x.astype(ART_NUMPY_DTYPE) + (
                random_sphere(n, m, eps, self.norm).reshape(x.shape).astype(ART_NUMPY_DTYPE)
            )

            if hasattr(self.classifier, "clip_values") and self.classifier.clip_values is not None:
                clip_min, clip_max = self.classifier.clip_values
                x_adv = np.clip(x_adv, clip_min, clip_max)
        else:
            x_adv = x.astype(ART_NUMPY_DTYPE)

        # Compute perturbation with implicit batching
        for batch_id in range(int(np.ceil(x.shape[0] / float(self.batch_size)))):
            batch_index_1, batch_index_2 = batch_id * self.batch_size, (batch_id + 1) * self.batch_size
            batch = x_adv[batch_index_1:batch_index_2]
            batch_labels = y[batch_index_1:batch_index_2]

            # Get perturbation
            perturbation = self._compute_perturbation(batch, batch_labels)

            # Apply perturbation and clip
            x_adv[batch_index_1:batch_index_2] = self._apply_perturbation(batch, perturbation, eps_step)

            if project:
                perturbation = projection(
                    x_adv[batch_index_1:batch_index_2] - x_init[batch_index_1:batch_index_2], eps, self.norm
                )
                x_adv[batch_index_1:batch_index_2] = x_init[batch_index_1:batch_index_2] + perturbation

        return x_adv<|MERGE_RESOLUTION|>--- conflicted
+++ resolved
@@ -90,11 +90,7 @@
         """
         super(FastGradientMethod, self).__init__(classifier)
 
-<<<<<<< HEAD
-        if self.is_valid_classifier_type(classifier) is False:
-=======
         if not isinstance(classifier, ClassifierGradients):
->>>>>>> c21572d2
             raise WrongClassifier(self.__class__, [ClassifierGradients], classifier)
 
         kwargs = {'norm': norm, 'eps': eps, 'eps_step': eps_step, 'targeted': targeted,
