--- conflicted
+++ resolved
@@ -92,11 +92,7 @@
 
         if self.attack_trans_x is None or self.attack_trans_y is None or self.attack_rot is None:
 
-<<<<<<< HEAD
-            y_pred = self.classifier.predict(x)
-=======
-            y_pred = self.classifier.predict(x, logits=False, batch_size=1)
->>>>>>> e7e2a348
+            y_pred = self.classifier.predict(x, batch_size=1)
             y_pred_max = np.argmax(y_pred, axis=1)
 
             nb_instances = len(x)
@@ -135,11 +131,7 @@
                         x_adv_i = self._perturb(x, trans_x_i, trans_y_i, rot_i)
 
                         # Compute the error rate
-<<<<<<< HEAD
-                        y_adv_i = np.argmax(self.classifier.predict(x_adv_i), axis=1)
-=======
-                        y_adv_i = np.argmax(self.classifier.predict(x_adv_i, logits=False, batch_size=1), axis=1)
->>>>>>> e7e2a348
+                        y_adv_i = np.argmax(self.classifier.predict(x_adv_i, batch_size=1), axis=1)
                         fooling_rate_i = np.sum(y_pred_max != y_adv_i) / nb_instances
 
                         if fooling_rate_i > fooling_rate:
