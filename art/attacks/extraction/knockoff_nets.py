# MIT License
#
# Copyright (C) The Adversarial Robustness Toolbox (ART) Authors 2020
#
# Permission is hereby granted, free of charge, to any person obtaining a copy of this software and associated
# documentation files (the "Software"), to deal in the Software without restriction, including without limitation the
# rights to use, copy, modify, merge, publish, distribute, sublicense, and/or sell copies of the Software, and to permit
# persons to whom the Software is furnished to do so, subject to the following conditions:
#
# The above copyright notice and this permission notice shall be included in all copies or substantial portions of the
# Software.
#
# THE SOFTWARE IS PROVIDED "AS IS", WITHOUT WARRANTY OF ANY KIND, EXPRESS OR IMPLIED, INCLUDING BUT NOT LIMITED TO THE
# WARRANTIES OF MERCHANTABILITY, FITNESS FOR A PARTICULAR PURPOSE AND NONINFRINGEMENT. IN NO EVENT SHALL THE
# AUTHORS OR COPYRIGHT HOLDERS BE LIABLE FOR ANY CLAIM, DAMAGES OR OTHER LIABILITY, WHETHER IN AN ACTION OF CONTRACT,
# TORT OR OTHERWISE, ARISING FROM, OUT OF OR IN CONNECTION WITH THE SOFTWARE OR THE USE OR OTHER DEALINGS IN THE
# SOFTWARE.
"""
This module implements the Knockoff Nets attack `KnockoffNets`.

| Paper link: https://arxiv.org/abs/1812.02766
"""
from __future__ import absolute_import, division, print_function, unicode_literals

import logging

import numpy as np
from tqdm import trange

from art.config import ART_NUMPY_DTYPE
from art.attacks.attack import ExtractionAttack
from art.estimators.estimator import BaseEstimator
from art.estimators.classification.classifier import ClassifierMixin
from art.utils import to_categorical


logger = logging.getLogger(__name__)


class KnockoffNets(ExtractionAttack):
    """
    Implementation of the Knockoff Nets attack from Orekondy et al. (2018).

    | Paper link: https://arxiv.org/abs/1812.02766
    """

    attack_params = ExtractionAttack.attack_params + [
        "batch_size_fit",
        "batch_size_query",
        "nb_epochs",
        "nb_stolen",
        "sampling_strategy",
        "reward",
    ]

    _estimator_requirements = (BaseEstimator, ClassifierMixin)

    def __init__(
        self,
        classifier,
        batch_size_fit=1,
        batch_size_query=1,
        nb_epochs=10,
        nb_stolen=1,
        sampling_strategy="random",
        reward="all",
    ):
        """
        Create a KnockoffNets attack instance. Note, it is assumed that both the victim classifier and the thieved
        classifier produce logit outputs.

        :param classifier: A victim classifier.
        :type classifier: :class:`.Classifier`
        :param batch_size_fit: Size of batches for fitting the thieved classifier.
        :type batch_size_fit: `int`
        :param batch_size_query: Size of batches for querying the victim classifier.
        :type batch_size_query: `int`
        :param nb_epochs: Number of epochs to use for training.
        :type nb_epochs: `int`
        :param nb_stolen: Number of queries submitted to the victim classifier to steal it.
        :type nb_stolen: `int`
        :param sampling_strategy: Sampling strategy, either `random` or `adaptive`.
        :type sampling_strategy: `string`
        :param reward: Reward type, in ['cert', 'div', 'loss', 'all'].
        :type reward: `string`
        """
        super(KnockoffNets, self).__init__(classifier=classifier)

        params = {
            "batch_size_fit": batch_size_fit,
            "batch_size_query": batch_size_query,
            "nb_epochs": nb_epochs,
            "nb_stolen": nb_stolen,
            "sampling_strategy": sampling_strategy,
            "reward": reward,
        }
        self.set_params(**params)

    def extract(self, x, y=None, **kwargs):
        """
        Extract a thieved classifier.

        :param x: An array with the source input to the victim classifier.
        :type x: `np.ndarray`
        :param y: Target values (class labels) one-hot-encoded of shape (nb_samples, nb_classes) or indices of shape
                  (nb_samples,).
        :type y: `np.ndarray` or `None`
        :param thieved_classifier: A thieved classifier to be stolen.
        :type thieved_classifier: :class:`.Classifier`
        :return: The stolen classifier.
        :rtype: :class:`.Classifier`
        """
        # Check prerequisite for random strategy
        if self.sampling_strategy == "random" and y is not None:
            logger.warning(
                "This attack with random sampling strategy does not use the provided label y."
            )

        # Check prerequisite for adaptive strategy
        if self.sampling_strategy == "adaptive" and y is None:
            raise ValueError(
                "This attack with adaptive sampling strategy needs label y."
            )

        # Check the size of the source input vs nb_stolen
        if x.shape[0] < self.nb_stolen:
            logger.warning(
                "The size of the source input is smaller than the expected number of queries submitted "
                "to the victim classifier."
            )

        # Check if there is a thieved classifier provided for training
        thieved_classifier = kwargs.get("thieved_classifier")
        if thieved_classifier is None or not isinstance(thieved_classifier, ClassifierMixin):
            raise ValueError("A thieved classifier is needed.")

        # Implement model extractions
        if self.sampling_strategy == "random":
            thieved_classifier = self._random_extraction(x, thieved_classifier)
        else:
            thieved_classifier = self._adaptive_extraction(x, y, thieved_classifier)

        return thieved_classifier

    def _random_extraction(self, x, thieved_classifier):
        """
        Extract with the random sampling strategy.

        :param x: An array with the source input to the victim classifier.
        :type x: `np.ndarray`
        :param thieved_classifier: A thieved classifier to be stolen.
        :type thieved_classifier: :class:`.Classifier`
        :return: The stolen classifier.
        :rtype: :class:`.Classifier`
        """
        # Select data to attack
        selected_x = self._select_data(x)

        # Query the victim classifier
        fake_labels = self._query_label(selected_x)

        # Train the thieved classifier
        thieved_classifier.fit(
            x=selected_x,
            y=fake_labels,
            batch_size=self.batch_size_fit,
            nb_epochs=self.nb_epochs,
            verbose=0,
        )

        return thieved_classifier

    def _select_data(self, x):
        """
        Select data to attack.

        :param x: An array with the source input to the victim classifier.
        :type x: `np.ndarray`
        :return: An array with the selected input to the victim classifier.
        :rtype: `np.ndarray`
        """
        nb_stolen = np.minimum(self.nb_stolen, x.shape[0])
        rnd_index = np.random.choice(x.shape[0], nb_stolen, replace=False)

        return x[rnd_index].astype(ART_NUMPY_DTYPE)

    def _query_label(self, x):
        """
        Query the victim classifier.

        :param x: An array with the source input to the victim classifier.
        :type x: `np.ndarray`
        :return: Target values (class labels) one-hot-encoded of shape (nb_samples, nb_classes).
        :rtype: `np.ndarray`
        """
        labels = self.estimator.predict(x=x, batch_size=self.batch_size_query)
        labels = np.argmax(labels, axis=1)
        labels = to_categorical(labels=labels, nb_classes=self.estimator.nb_classes)

        return labels

    def _adaptive_extraction(self, x, y, thieved_classifier):
        """
        Extract with the adaptive sampling strategy.

        :param x: An array with the source input to the victim classifier.
        :type x: `np.ndarray`
        :param y: Target values (class labels) one-hot-encoded of shape (nb_samples, nb_classes) or indices of shape
                  (nb_samples,).
        :type y: `np.ndarray`
        :param thieved_classifier: A thieved classifier to be stolen.
        :type thieved_classifier: :class:`.Classifier`
        :return: The stolen classifier.
        :rtype: :class:`.Classifier`
        """
        # Compute number of actions
        if len(y.shape) == 2:
            nb_actions = len(np.unique(np.argmax(y, axis=1)))
        elif len(y.shape) == 1:
            nb_actions = len(np.unique(y))
        else:
            raise ValueError("Target values `y` has a wrong shape.")

        # We need to keep an average version of the victim output
        if self.reward == "div" or self.reward == "all":
            self.y_avg = np.zeros(self.estimator.nb_classes)

        # We need to keep an average and variance version of rewards
        if self.reward == "all":
            self.reward_avg = np.zeros(3)
            self.reward_var = np.zeros(3)

        # Implement the bandit gradients algorithm
        h_func = np.zeros(nb_actions)
        learning_rate = np.zeros(nb_actions)
        probs = np.ones(nb_actions) / nb_actions
        selected_x = []
        queried_labels = []

        avg_reward = 0
        for it in trange(1, self.nb_stolen + 1, desc="Knock-off nets"):
            # Sample an action
            action = np.random.choice(np.arange(0, nb_actions), p=probs)

            # Sample data to attack
            sampled_x = self._sample_data(x, y, action)
            selected_x.append(sampled_x)

            # Query the victim classifier
<<<<<<< HEAD
            y_output = self.classifier.predict(
                x=np.array([sampled_x]), batch_size=self.batch_size_query
            )
            fake_label = np.argmax(y_output, axis=1)
            fake_label = to_categorical(
                labels=fake_label, nb_classes=self.classifier.nb_classes()
            )
=======
            y_output = self.estimator.predict(x=np.array([sampled_x]), batch_size=self.batch_size_query)
            fake_label = np.argmax(y_output, axis=1)
            fake_label = to_categorical(labels=fake_label, nb_classes=self.estimator.nb_classes)
>>>>>>> d2726147
            queried_labels.append(fake_label[0])

            # Train the thieved classifier
            thieved_classifier.fit(
                x=np.array([sampled_x]),
                y=fake_label,
                batch_size=self.batch_size_fit,
                nb_epochs=1,
                verbose=0,
            )

            # Test new labels
            y_hat = thieved_classifier.predict(
                x=np.array([sampled_x]), batch_size=self.batch_size_query
            )

            # Compute rewards
            reward = self._reward(y_output, y_hat, it)
            avg_reward = avg_reward + (1.0 / it) * (reward - avg_reward)

            # Update learning rate
            learning_rate[action] += 1

            # Update H function
            for a in range(nb_actions):
                if a != action:
                    h_func[a] = (
                        h_func[a]
                        - 1.0 / learning_rate[action] * (reward - avg_reward) * probs[a]
                    )
                else:
                    h_func[a] = h_func[a] + 1.0 / learning_rate[action] * (
                        reward - avg_reward
                    ) * (1 - probs[a])

            # Update probs
            aux_exp = np.exp(h_func)
            probs = aux_exp / np.sum(aux_exp)

        # Train the thieved classifier the final time
        thieved_classifier.fit(
            x=np.array(selected_x),
            y=np.array(queried_labels),
            batch_size=self.batch_size_fit,
            nb_epochs=self.nb_epochs,
        )

        return thieved_classifier

    @staticmethod
    def _sample_data(x, y, action):
        """
        Sample data with a specific action.

        :param x: An array with the source input to the victim classifier.
        :type x: `np.ndarray`
        :param y: Target values (class labels) one-hot-encoded of shape (nb_samples, nb_classes) or indices of shape
                  (nb_samples,).
        :type y: `np.ndarray`
        :param action: The action index returned from the action sampling.
        :type action: `int`
        :return: An array with one input to the victim classifier.
        :rtype: `np.ndarray`
        """
        if len(y.shape) == 2:
            y_ = np.argmax(y, axis=1)
        else:
            y_ = y

        x_ = x[y_ == action]
        rnd_idx = np.random.choice(len(x_))

        return x_[rnd_idx]

    def _reward(self, y_output, y_hat, n):
        """
        Compute reward value.

        :param y_output: Output of the victim classifier.
        :type y_output: `np.ndarray`
        :param y_hat: Output of the thieved classifier.
        :type y_hat: `np.ndarray`
        :param n: Current iteration.
        :type n: `int`
        :return: Reward value.
        :rtype: `float`
        """
        if self.reward == "cert":
            return self._reward_cert(y_output)
        elif self.reward == "div":
            return self._reward_div(y_output, n)
        elif self.reward == "loss":
            return self._reward_loss(y_output, y_hat)
        else:
            return self._reward_all(y_output, y_hat, n)

    @staticmethod
    def _reward_cert(y_output):
        """
        Compute `cert` reward value.

        :param y_output: Output of the victim classifier.
        :type y_output: `np.ndarray`
        :return: Reward value.
        :rtype: `float`
        """
        largests = np.partition(y_output.flatten(), -2)[-2:]
        reward = largests[1] - largests[0]

        return reward

    def _reward_div(self, y_output, n):
        """
        Compute `div` reward value.

        :param y_output: Output of the victim classifier.
        :type y_output: `np.ndarray`
        :param n: Current iteration.
        :type n: `int`
        :return: Reward value.
        :rtype: `float`
        """
        # First update y_avg
        self.y_avg = self.y_avg + (1.0 / n) * (y_output[0] - self.y_avg)

        # Then compute reward
        reward = 0
        for k in range(self.estimator.nb_classes):
            reward += np.maximum(0, y_output[0][k] - self.y_avg[k])

        return reward

    def _reward_loss(self, y_output, y_hat):
        """
        Compute `loss` reward value.

        :param y_output: Output of the victim classifier.
        :type y_output: `np.ndarray`
        :param y_hat: Output of the thieved classifier.
        :type y_hat: `np.ndarray`
        :return: Reward value.
        :rtype: `float`
        """
        # Compute victim probs
        aux_exp = np.exp(y_output[0])
        probs_output = aux_exp / np.sum(aux_exp)

        # Compute thieved probs
        aux_exp = np.exp(y_hat[0])
        probs_hat = aux_exp / np.sum(aux_exp)

        # Compute reward
        reward = 0
        for k in range(self.estimator.nb_classes):
            reward += -probs_output[k] * np.log(probs_hat[k])

        return reward

    def _reward_all(self, y_output, y_hat, n):
        """
        Compute `all` reward value.

        :param y_output: Output of the victim classifier.
        :type y_output: `np.ndarray`
        :param y_hat: Output of the thieved classifier.
        :type y_hat: `np.ndarray`
        :param n: Current iteration.
        :type n: `int`
        :return: Reward value.
        :rtype: `float`
        """
        reward_cert = self._reward_cert(y_output)
        reward_div = self._reward_div(y_output, n)
        reward_loss = self._reward_loss(y_output, y_hat)
        reward = [reward_cert, reward_div, reward_loss]
        self.reward_avg = self.reward_avg + (1.0 / n) * (reward - self.reward_avg)
        self.reward_var = self.reward_var + (1.0 / n) * (
            (reward - self.reward_avg) ** 2 - self.reward_var
        )

        # Normalize rewards
        if n > 1:
            reward = (reward - self.reward_avg) / np.sqrt(self.reward_var)
        else:
            reward = [max(min(r, 1), 0) for r in reward]

        return np.mean(reward)

    def set_params(self, **kwargs):
        """
        Take in a dictionary of parameters and applies attack-specific checks before saving them as attributes.

        :param batch_size_fit: Size of batches for fitting the thieved classifier.
        :type batch_size_fit: `int`
        :param batch_size_query: Size of batches for querying the victim classifier.
        :type batch_size_query: `int`
        :param nb_epochs: Number of epochs to use for training.
        :type nb_epochs: `int`
        :param nb_stolen: Number of queries submitted to the victim classifier to steal it.
        :type nb_stolen: `int`
        :param sampling_strategy: Sampling strategy, either `random` or `adaptive`.
        :type sampling_strategy: `string`
        :param reward: Reward type, in ['cert', 'div', 'loss', 'all'].
        :type reward: `string`
        """
        # Save attack-specific parameters
        super(KnockoffNets, self).set_params(**kwargs)

        if (
            not isinstance(self.batch_size_fit, (int, np.int))
            or self.batch_size_fit <= 0
        ):
            raise ValueError(
                "The size of batches for fitting the thieved classifier must be a positive integer."
            )

        if (
            not isinstance(self.batch_size_query, (int, np.int))
            or self.batch_size_query <= 0
        ):
            raise ValueError(
                "The size of batches for querying the victim classifier must be a positive integer."
            )

        if not isinstance(self.nb_epochs, (int, np.int)) or self.nb_epochs <= 0:
            raise ValueError("The number of epochs must be a positive integer.")

        if not isinstance(self.nb_stolen, (int, np.int)) or self.nb_stolen <= 0:
            raise ValueError(
                "The number of queries submitted to the victim classifier must be a positive integer."
            )

        if self.sampling_strategy not in ["random", "adaptive"]:
            raise ValueError("Sampling strategy must be either `random` or `adaptive`.")

        if self.reward not in ["cert", "div", "loss", "all"]:
            raise ValueError("Reward type must be in ['cert', 'div', 'loss', 'all'].")

        return True<|MERGE_RESOLUTION|>--- conflicted
+++ resolved
@@ -112,15 +112,11 @@
         """
         # Check prerequisite for random strategy
         if self.sampling_strategy == "random" and y is not None:
-            logger.warning(
-                "This attack with random sampling strategy does not use the provided label y."
-            )
+            logger.warning("This attack with random sampling strategy does not use the provided label y.")
 
         # Check prerequisite for adaptive strategy
         if self.sampling_strategy == "adaptive" and y is None:
-            raise ValueError(
-                "This attack with adaptive sampling strategy needs label y."
-            )
+            raise ValueError("This attack with adaptive sampling strategy needs label y.")
 
         # Check the size of the source input vs nb_stolen
         if x.shape[0] < self.nb_stolen:
@@ -161,11 +157,7 @@
 
         # Train the thieved classifier
         thieved_classifier.fit(
-            x=selected_x,
-            y=fake_labels,
-            batch_size=self.batch_size_fit,
-            nb_epochs=self.nb_epochs,
-            verbose=0,
+            x=selected_x, y=fake_labels, batch_size=self.batch_size_fit, nb_epochs=self.nb_epochs, verbose=0,
         )
 
         return thieved_classifier
@@ -247,34 +239,18 @@
             selected_x.append(sampled_x)
 
             # Query the victim classifier
-<<<<<<< HEAD
-            y_output = self.classifier.predict(
-                x=np.array([sampled_x]), batch_size=self.batch_size_query
-            )
-            fake_label = np.argmax(y_output, axis=1)
-            fake_label = to_categorical(
-                labels=fake_label, nb_classes=self.classifier.nb_classes()
-            )
-=======
             y_output = self.estimator.predict(x=np.array([sampled_x]), batch_size=self.batch_size_query)
             fake_label = np.argmax(y_output, axis=1)
             fake_label = to_categorical(labels=fake_label, nb_classes=self.estimator.nb_classes)
->>>>>>> d2726147
             queried_labels.append(fake_label[0])
 
             # Train the thieved classifier
             thieved_classifier.fit(
-                x=np.array([sampled_x]),
-                y=fake_label,
-                batch_size=self.batch_size_fit,
-                nb_epochs=1,
-                verbose=0,
+                x=np.array([sampled_x]), y=fake_label, batch_size=self.batch_size_fit, nb_epochs=1, verbose=0,
             )
 
             # Test new labels
-            y_hat = thieved_classifier.predict(
-                x=np.array([sampled_x]), batch_size=self.batch_size_query
-            )
+            y_hat = thieved_classifier.predict(x=np.array([sampled_x]), batch_size=self.batch_size_query)
 
             # Compute rewards
             reward = self._reward(y_output, y_hat, it)
@@ -286,14 +262,9 @@
             # Update H function
             for a in range(nb_actions):
                 if a != action:
-                    h_func[a] = (
-                        h_func[a]
-                        - 1.0 / learning_rate[action] * (reward - avg_reward) * probs[a]
-                    )
+                    h_func[a] = h_func[a] - 1.0 / learning_rate[action] * (reward - avg_reward) * probs[a]
                 else:
-                    h_func[a] = h_func[a] + 1.0 / learning_rate[action] * (
-                        reward - avg_reward
-                    ) * (1 - probs[a])
+                    h_func[a] = h_func[a] + 1.0 / learning_rate[action] * (reward - avg_reward) * (1 - probs[a])
 
             # Update probs
             aux_exp = np.exp(h_func)
@@ -436,9 +407,7 @@
         reward_loss = self._reward_loss(y_output, y_hat)
         reward = [reward_cert, reward_div, reward_loss]
         self.reward_avg = self.reward_avg + (1.0 / n) * (reward - self.reward_avg)
-        self.reward_var = self.reward_var + (1.0 / n) * (
-            (reward - self.reward_avg) ** 2 - self.reward_var
-        )
+        self.reward_var = self.reward_var + (1.0 / n) * ((reward - self.reward_avg) ** 2 - self.reward_var)
 
         # Normalize rewards
         if n > 1:
@@ -468,29 +437,17 @@
         # Save attack-specific parameters
         super(KnockoffNets, self).set_params(**kwargs)
 
-        if (
-            not isinstance(self.batch_size_fit, (int, np.int))
-            or self.batch_size_fit <= 0
-        ):
-            raise ValueError(
-                "The size of batches for fitting the thieved classifier must be a positive integer."
-            )
-
-        if (
-            not isinstance(self.batch_size_query, (int, np.int))
-            or self.batch_size_query <= 0
-        ):
-            raise ValueError(
-                "The size of batches for querying the victim classifier must be a positive integer."
-            )
+        if not isinstance(self.batch_size_fit, (int, np.int)) or self.batch_size_fit <= 0:
+            raise ValueError("The size of batches for fitting the thieved classifier must be a positive integer.")
+
+        if not isinstance(self.batch_size_query, (int, np.int)) or self.batch_size_query <= 0:
+            raise ValueError("The size of batches for querying the victim classifier must be a positive integer.")
 
         if not isinstance(self.nb_epochs, (int, np.int)) or self.nb_epochs <= 0:
             raise ValueError("The number of epochs must be a positive integer.")
 
         if not isinstance(self.nb_stolen, (int, np.int)) or self.nb_stolen <= 0:
-            raise ValueError(
-                "The number of queries submitted to the victim classifier must be a positive integer."
-            )
+            raise ValueError("The number of queries submitted to the victim classifier must be a positive integer.")
 
         if self.sampling_strategy not in ["random", "adaptive"]:
             raise ValueError("Sampling strategy must be either `random` or `adaptive`.")
