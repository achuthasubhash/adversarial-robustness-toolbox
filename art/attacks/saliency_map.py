--- conflicted
+++ resolved
@@ -62,13 +62,6 @@
         :return: An array holding the adversarial examples.
         :rtype: `np.ndarray`
         """
-        # Parse and save attack-specific parameters
-<<<<<<< HEAD
-        self.set_params(**kwargs)
-=======
-        clip_min, clip_max = self.classifier.clip_values
->>>>>>> 178eb402
-
         # Initialize variables
         dims = list(x.shape[1:])
         self._nb_features = np.product(dims)
