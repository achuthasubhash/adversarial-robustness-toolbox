"""
The Adversarial Robustness Toolbox (ART).
"""
import logging.config

# Project Imports
from art import attacks
from art import defences
from art import estimators
from art import metrics
from art import wrappers

# Semantic Version
<<<<<<< HEAD
__version__ = "1.7.0-dev"
=======
__version__ = "1.6.1-dev"
>>>>>>> 78301306

# pylint: disable=C0103

LOGGING = {
    "version": 1,
    "disable_existing_loggers": False,
    "formatters": {
        "std": {
            "format": "%(asctime)s [%(levelname)s] %(name)s: %(message)s",
            "datefmt": "%Y-%m-%d %H:%M",
        }
    },
    "handlers": {
        "default": {
            "class": "logging.NullHandler",
        },
        "test": {
            "class": "logging.StreamHandler",
            "formatter": "std",
            "level": logging.INFO,
        },
    },
    "loggers": {
        "art": {"handlers": ["default"]},
        "tests": {"handlers": ["test"], "level": "INFO", "propagate": True},
    },
}
logging.config.dictConfig(LOGGING)
logger = logging.getLogger(__name__)<|MERGE_RESOLUTION|>--- conflicted
+++ resolved
@@ -11,11 +11,7 @@
 from art import wrappers
 
 # Semantic Version
-<<<<<<< HEAD
 __version__ = "1.7.0-dev"
-=======
-__version__ = "1.6.1-dev"
->>>>>>> 78301306
 
 # pylint: disable=C0103
 
