--- conflicted
+++ resolved
@@ -735,15 +735,7 @@
     :param raw: `True` if no preprocessing should be applied to the data. Otherwise, data is normalized to 1.
     :return: `(x_train, y_train), (x_test, y_test), min, max`.
     """
-<<<<<<< HEAD
-    path = get_file(
-        "mnist.npz",
-        path=ART_DATA_PATH,
-        url="https://s3.amazonaws.com/img-datasets/mnist.npz",
-    )
-=======
     path = get_file("mnist.npz", path=config.ART_DATA_PATH, url="https://s3.amazonaws.com/img-datasets/mnist.npz",)
->>>>>>> 5d9c9648
 
     dict_mnist = np.load(path)
     x_train = dict_mnist["x_train"]
