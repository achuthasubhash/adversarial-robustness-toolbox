--- conflicted
+++ resolved
@@ -1,10 +1,6 @@
-<<<<<<< HEAD
-# Nemesis (v1.0.0)
-=======
 # Nemesis (v0.1)
-[![Build Status](https://travis.ibm.com/Maria-Irina-Nicolae/nemesis.svg?token=gRzs7KGtxQXDzQo1SRTx&branch=master)](https://travis.ibm.com/Maria-Irina-Nicolae/nemesis)
+[![Build Status](https://travis.com/IBM/adversarial-robustness-toolbox.svg?token=gRzs7KGtxQXDzQo1SRTx&branch=master)](https://travis.com/IBM/adversarial-robustness-toolbox)
 
->>>>>>> 6713332a
 This is a library dedicated to **adversarial machine learning**. Its purpose is to allow rapid crafting and analysis of attacks and defense methods for machine learning models. Nemesis provides an implementation for many state-of-the-art methods for attacking and defending classifiers.
 
 The library is still under development. Feedback, bug reports and extension requests are highly appreciated.
@@ -17,29 +13,18 @@
 * Jacobian Saliency Map ([Papernot et al., 2016](https://arxiv.org/abs/1511.07528))
 * Universal Perturbation ([Moosavi-Dezfooli et al., 2016](https://arxiv.org/abs/1610.08401))
 * Virtual Adversarial Method ([Moosavi-Dezfooli et al., 2015](https://arxiv.org/abs/1507.00677))
-<<<<<<< HEAD
-
-The following defense methods are also supported:
-* Feature squeezing ([Xu et al., 2017](http://arxiv.org/abs/1704.01155))
-=======
 * C&amp;W Attack ([Carlini and Wagner, 2016](https://arxiv.org/abs/1608.04644))
 * NewtonFool ([Jang et al., 2017](http://doi.acm.org/10.1145/3134600.3134635))
 
 The following defense methods are also supported:
 * Feature squeezing ([Xu et al., 2017](http://arxiv.org/abs/1704.01155))
 * Spatial smoothing ([Xu et al., 2017](http://arxiv.org/abs/1704.01155))
->>>>>>> 6713332a
 * Label smoothing (Warde-Farley and Goodfellow, 2016)
 * Adversarial training ([Szegedy et al., 2013](http://arxiv.org/abs/1312.6199))
 * Virtual adversarial training ([Miyato et al., 2017](https://arxiv.org/abs/1704.03976))
 
 ## Setup
 
-<<<<<<< HEAD
-### Requirements
-
-=======
->>>>>>> 6713332a
 Nemesis is designed to run with Python 3 (and most likely Python 2 with small changes). You can either download the source code of Nemesis or clone the repository in your directory of choice:
 ```bash
 git clone https://github.ibm.com/Maria-Irina-Nicolae/nemesis
@@ -47,16 +32,6 @@
 
 To install the project dependencies, use the requirements file:
 ```bash
-<<<<<<< HEAD
-pip install -r requirements.txt
-```
-
-You will additionally need to download [Cleverhans](https://github.com/tensorflow/cleverhans).
-
-### Installation
-
-Nemesis is linked against Cleverhans through the configuration file `config/config.ini`. When installing Nemesis on your local machine, you need to set the appropriate paths and the `LOCAL` configuration profile as follows:
-=======
 pip install .
 ```
 
@@ -66,36 +41,19 @@
 ```
 
 The configuration file `config/config.ini` allows to set custom paths for data. By default, data is downloaded in the `nemesis/data` folder as follows:
->>>>>>> 6713332a
 
 ```text
 [DEFAULT]
 profile=LOCAL
 
 [LOCAL]
-<<<<<<< HEAD
-data_path=/local/path/here
-mnist_path=/local/path/here
-cifar10_path=/local/path/here
-stl10_path=/local/path/here
-cleverhans_path=/local/path/here
-=======
 data_path=./data
 mnist_path=./data/mnist
 cifar10_path=./data/cifar-10
 stl10_path=./data/stl-10
->>>>>>> 6713332a
 ```
 
 If the datasets are not present at the indicated path, loading them will also download the data.
-
-<<<<<<< HEAD
-The library comes with a basic set of unit tests. To check that the installation has succeeded, you can run all the unit tests by calling in the Nemesis folder:
-```bash
-bash run_tests.sh
-```
-=======
->>>>>>> 6713332a
 
 ## Running Nemesis
 
@@ -105,10 +63,6 @@
 * testing model accuracy on different test sets using (`test_accuracies.py`)
 
 Detailed instructions for each script are available by typing
-<<<<<<< HEAD
-```python
-python3 <script_name> -h
-=======
 ```bash
 python3 <script_name> -h
 ```
@@ -116,5 +70,4 @@
 Some examples of how to use Nemesis when writing your own code can be found in the `examples` folder. See `examples/README.md` for more information about what each example does. To run an example, use the following command:
 ```bash
 python3 examples/<example_name>.py
->>>>>>> 6713332a
 ```