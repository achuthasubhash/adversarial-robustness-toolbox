--- conflicted
+++ resolved
@@ -38,12 +38,9 @@
 from art.classifiers.keras import generator_fit
 from art.defences import FeatureSqueezing, JpegCompression, SpatialSmoothing
 from art.data_generators import KerasDataGenerator
-
-<<<<<<< HEAD
+from tests.utils_test import master_seed
+
 from tests.utils_test import TestBase, get_image_classifier_kr_tf
-=======
-from tests.utils import TestBase, master_seed, get_classifier_kr_tf
->>>>>>> ac69925a
 
 logger = logging.getLogger(__name__)
 
@@ -176,16 +173,10 @@
         fs = FeatureSqueezing(clip_values=clip_values, bit_depth=2)
         jpeg = JpegCompression(clip_values=clip_values, apply_predict=True)
         smooth = SpatialSmoothing()
-<<<<<<< HEAD
+
         classifier_ = get_image_classifier_kr_tf()
         classifier = KerasClassifier(clip_values=clip_values, model=classifier_._model, defences=[fs, jpeg, smooth])
         self.assertEqual(len(classifier.defences), 3)
-=======
-        classifier_ = get_classifier_kr_tf()
-        classifier = KerasClassifier(clip_values=clip_values, model=classifier_._model,
-                                     preprocessing_defences=[fs, jpeg, smooth])
-        self.assertEqual(len(classifier.preprocessing_defences), 3)
->>>>>>> ac69925a
 
         predictions_classifier = classifier.predict(self.x_test_mnist)
 
@@ -392,13 +383,10 @@
 
         def _run_tests(_loss_name, _loss_type, _y_test_pred_expected, _class_gradient_probabilities_expected,
                        _loss_gradient_expected, _from_logits):
-<<<<<<< HEAD
+
             master_seed(1234)
             classifier = get_image_classifier_kr_tf(loss_name=_loss_name, loss_type=_loss_type, from_logits=_from_logits)
-=======
-            master_seed(seed=1234)
-            classifier = get_classifier_kr_tf(loss_name=_loss_name, loss_type=_loss_type, from_logits=_from_logits)
->>>>>>> ac69925a
+
 
             y_test_pred = np.argmax(classifier.predict(x=self.x_test_mnist), axis=1)
             np.testing.assert_array_equal(y_test_pred, _y_test_pred_expected)
