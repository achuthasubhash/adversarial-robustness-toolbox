import logging
import os
from os import listdir, path
import pickle
import tempfile
import warnings
import importlib

import keras
import numpy as np
import pytest
from tensorflow.keras.callbacks import LearningRateScheduler

from art.defences.preprocessor import FeatureSqueezing, JpegCompression, SpatialSmoothing
from tests.utils import ARTTestException, ARTTestFixtureNotImplemented

logger = logging.getLogger(__name__)


def is_keras_2_3():
    if int(keras.__version__.split(".")[0]) == 2 and int(keras.__version__.split(".")[1]) >= 3:
        return True
    return False


@pytest.mark.skipMlFramework("non_dl_frameworks")
def test_layers(art_warning, get_default_mnist_subset, framework, is_tf_version_2, image_dl_estimator):
    try:
        classifier, _ = image_dl_estimator(from_logits=True)

        (_, _), (x_test_mnist, y_test_mnist) = get_default_mnist_subset

        if framework == "tensorflow" and is_tf_version_2:
            raise ARTTestFixtureNotImplemented(
                "fw_agnostic_backend_test_layers not implemented", test_layers.__name__, framework
            )

        batch_size = 128
        for i, name in enumerate(classifier.layer_names):
            activation_i = classifier.get_activations(x_test_mnist, i, batch_size=batch_size)
            activation_name = classifier.get_activations(x_test_mnist, name, batch_size=batch_size)
            np.testing.assert_array_equal(activation_name, activation_i)
    except ARTTestException as e:
        art_warning(e)


@pytest.mark.skipMlFramework("non_dl_frameworks")
def test_loss_gradient_with_wildcard(art_warning, image_dl_estimator):
    try:
        classifier, _ = image_dl_estimator(wildcard=True)
        shapes = [(1, 10, 1), (1, 20, 1)]
        for shape in shapes:
            x = np.random.normal(size=shape)
            loss_gradient = classifier.loss_gradient(x, y=[1])
            assert loss_gradient.shape == shape

            class_gradient = classifier.class_gradient(x, 0)
            assert class_gradient[0].shape == shape

    except ARTTestException as e:
        art_warning(e)


# Note: because mxnet only supports 1 concurrent version of a model if we fit that model, all expected values will
# change for all other tests using that fitted model
@pytest.mark.skipMlFramework("mxnet", "non_dl_frameworks")
def test_fit(art_warning, get_default_mnist_subset, default_batch_size, image_dl_estimator):
    try:
        (x_train_mnist, y_train_mnist), (x_test_mnist, y_test_mnist) = get_default_mnist_subset

        labels = np.argmax(y_test_mnist, axis=1)
        classifier, sess = image_dl_estimator(from_logits=True)

        accuracy = np.sum(np.argmax(classifier.predict(x_test_mnist), axis=1) == labels) / x_test_mnist.shape[0]
        np.testing.assert_array_almost_equal(accuracy, 0.32, decimal=0.06)

        classifier.fit(x_train_mnist, y_train_mnist, batch_size=default_batch_size, nb_epochs=2)
        accuracy_2 = np.sum(np.argmax(classifier.predict(x_test_mnist), axis=1) == labels) / x_test_mnist.shape[0]
        np.testing.assert_array_almost_equal(accuracy_2, 0.73, decimal=0.06)
    except ARTTestException as e:
        art_warning(e)


@pytest.mark.skipMlFramework("non_dl_frameworks")
def test_predict(art_warning, framework, get_default_mnist_subset, image_dl_estimator,
                 expected_values, store_expected_values):
    try:
        if framework == "keras" and is_keras_2_3() is False:
            # Keras 2.2 does not support creating classifiers with logits=True so skipping this test
            return

        (_, _), (x_test_mnist, y_test_mnist) = get_default_mnist_subset

        classifier, _ = image_dl_estimator(from_logits=True)

        y_predicted = classifier.predict(x_test_mnist[0:1])
        np.testing.assert_array_almost_equal(y_predicted, expected_values(), decimal=4)
    except ARTTestException as e:
        art_warning(e)


@pytest.mark.skipMlFramework("non_dl_frameworks")
def test_shapes(art_warning, get_default_mnist_subset, image_dl_estimator):
    try:
        (_, _), (x_test_mnist, y_test_mnist) = get_default_mnist_subset
        classifier, sess = image_dl_estimator(from_logits=True)

        predictions = classifier.predict(x_test_mnist)
        assert predictions.shape == y_test_mnist.shape

        assert classifier.nb_classes == 10

        class_gradients = classifier.class_gradient(x_test_mnist[:11])
        assert class_gradients.shape == tuple([11, 10] + list(x_test_mnist[1].shape))

        loss_gradients = classifier.loss_gradient(x_test_mnist[:11], y_test_mnist[:11])
        assert loss_gradients.shape == x_test_mnist[:11].shape

    except ARTTestException as e:
        art_warning(e)


# TODO skipping with kerastf because overall tests are taking too long to run - unskip once tests run under limit time
@pytest.mark.skipMlFramework("kerastf", "non_dl_frameworks")
@pytest.mark.parametrize("from_logits", [True, False])
@pytest.mark.parametrize(
    "loss_name",
    ["categorical_crossentropy", "categorical_hinge", "sparse_categorical_crossentropy", "kullback_leibler_divergence"],
)
def test_loss_functions(
        art_warning,
        image_dl_estimator,
        get_default_mnist_subset,
        loss_name,
        supported_losses_proba,
        supported_losses_logit,
        store_expected_values,
        supported_losses_types,
        from_logits,
        expected_values,
):
    # prediction and class_gradient should be independent of logits/probabilities and of loss function

    try:
        (_, _), (x_test_mnist, y_test_mnist) = get_default_mnist_subset

        if from_logits:
            supported_losses = supported_losses_logit()
        else:
            supported_losses = supported_losses_proba()

        for loss_type in supported_losses_types():
            (y_test_pred_exp, class_gradient_exp, loss_grad_exp) = expected_values()
            # store_expected_values(expected_values)

            if loss_name + "_" + loss_type in supported_losses:
                classifier, _ = image_dl_estimator(loss_name=loss_name, loss_type=loss_type, from_logits=from_logits)

                y_test_pred_exp = np.argmax(classifier.predict(x=x_test_mnist), axis=1)
                np.testing.assert_array_equal(y_test_pred_exp, y_test_pred_exp)

                class_gradient = classifier.class_gradient(x_test_mnist, label=5)
                # np.testing.assert_array_almost_equal(class_gradient[99, 0, 14, :, 0], class_gradient_prob_exp)
                np.testing.assert_array_almost_equal(class_gradient[99, 0, 14, :, 0], class_gradient_exp)

                loss_gradient_value = classifier.loss_gradient(x=x_test_mnist, y=y_test_mnist)
                np.testing.assert_array_almost_equal(loss_gradient_value[99, 14, :, 0], loss_grad_exp[loss_name])

    except ARTTestException as e:
        art_warning(e)


@pytest.mark.skipMlFramework("non_dl_frameworks")
def test_pickle(art_warning, image_dl_estimator, image_dl_estimator_defended, tmp_path):
    try:
        full_path = os.path.join(tmp_path, "my_classifier.p")

        classifier, _ = image_dl_estimator(functional=True)
        with open(full_path, "wb") as save_file:
            pickle.dump(classifier, save_file)

        with open(full_path, "rb") as load_file:
            loaded = pickle.load(load_file)

        assert (classifier._clip_values == loaded._clip_values).all()
        assert classifier._channel_index == loaded._channel_index
        assert classifier._use_logits == loaded._use_logits
        assert classifier._input_layer == loaded._input_layer
    except ARTTestException as e:
        art_warning(e)


@pytest.mark.skipMlFramework("non_dl_frameworks")
def test_functional_model(art_warning, image_dl_estimator):
    try:
        # Need to update the functional_model code to produce a model with more than one input and output layers...
        classifier, _ = image_dl_estimator(functional=True, input_layer=1, output_layer=1)
        assert "input1" in classifier._input.name
        assert "output1" in classifier._output.name

        classifier, _ = image_dl_estimator(functional=True, input_layer=0, output_layer=0)
        assert "input0" in classifier._input.name
        assert "output0" in classifier._output.name
    except ARTTestException as e:
        art_warning(e)


@pytest.mark.skipMlFramework("mxnet", "tensorflow", "pytorch", "non_dl_frameworks")
def test_fit_kwargs(art_warning, image_dl_estimator, get_default_mnist_subset, default_batch_size):
    try:
        (x_train_mnist, y_train_mnist), (_, _) = get_default_mnist_subset

        def get_lr(_):
            return 0.01

        # Test a valid callback
        classifier, _ = image_dl_estimator(from_logits=True)
        kwargs = {"callbacks": [LearningRateScheduler(get_lr)]}
        classifier.fit(x_train_mnist, y_train_mnist, batch_size=default_batch_size, nb_epochs=1, **kwargs)

        # Test failure for invalid parameters
        kwargs = {"epochs": 1}
        with pytest.raises(TypeError) as exception:
            classifier.fit(x_train_mnist, y_train_mnist, batch_size=default_batch_size, nb_epochs=1, **kwargs)

        assert "multiple values for keyword argument" in str(exception)

    except ARTTestException as e:
        art_warning(e)


@pytest.mark.skipMlFramework("non_dl_frameworks")
def test_defences_predict(art_warning, get_default_mnist_subset, image_dl_estimator_defended, image_dl_estimator):
    try:
        (_, _), (x_test_mnist, y_test_mnist) = get_default_mnist_subset

        classifier, _ = image_dl_estimator_defended(
            defenses=["FeatureSqueezing", "JpegCompression", "SpatialSmoothing"]
        )
        assert len(classifier.preprocessing_defences) == 3

        predictions_classifier = classifier.predict(x_test_mnist)

        # Apply the same defences by hand
        x_test_defense = x_test_mnist
        clip_values = (0, 1)
        fs = FeatureSqueezing(clip_values=clip_values, bit_depth=2)
        x_test_defense, _ = fs(x_test_defense, y_test_mnist)
        jpeg = JpegCompression(clip_values=clip_values, apply_predict=True)
        x_test_defense, _ = jpeg(x_test_defense, y_test_mnist)
        smooth = SpatialSmoothing()
        x_test_defense, _ = smooth(x_test_defense, y_test_mnist)
        # classifier, _ = get_image_classifier_list(one_classifier=True, from_logits=True)
        classifier, _ = image_dl_estimator()
        predictions_check = classifier._model.predict(x_test_defense)

        # Check that the prediction results match
        np.testing.assert_array_almost_equal(predictions_classifier, predictions_check, decimal=4)
    except ARTTestException as e:
        art_warning(e)


# Note: because mxnet only supports 1 concurrent version of a model if we fit that model, all expected values will
# change for all other tests using that fitted model
@pytest.mark.skipMlFramework("mxnet", "non_dl_frameworks")
def test_fit_image_generator(art_warning, framework, is_tf_version_2, image_dl_estimator,
                             image_data_generator, get_default_mnist_subset):
    try:
        if framework == "tensorflow" and is_tf_version_2:
            return

        classifier, sess = image_dl_estimator(from_logits=True)
        (_, _), (x_test_mnist, y_test_mnist) = get_default_mnist_subset

        true_class = np.argmax(y_test_mnist, axis=1)

        predictions = classifier.predict(x_test_mnist)
        prediction_class = np.argmax(predictions, axis=1)
        pre_fit_accuracy = np.sum(prediction_class == true_class) / x_test_mnist.shape[0]

        assert pre_fit_accuracy == pytest.approx(0.32, abs=0.01)

        data_gen = image_data_generator(sess=sess)
        classifier.fit_generator(generator=data_gen, nb_epochs=2)
        predictions = classifier.predict(x_test_mnist)
        prediction_class = np.argmax(predictions, axis=1)
        post_fit_accuracy = np.sum(prediction_class == true_class) / x_test_mnist.shape[0]

        np.testing.assert_array_almost_equal(post_fit_accuracy, 0.68, decimal=0.06)
    except ARTTestException as e:
        art_warning(e)


@pytest.mark.skipMlFramework("non_dl_frameworks")
def test_loss_gradient(art_warning,
                       framework,
                       is_tf_version_2,
                       get_default_mnist_subset,
                       image_dl_estimator,
                       expected_values,
                       mnist_shape,
                       store_expected_values,
                       ):
    try:
        if framework == "keras" and is_keras_2_3() is False:
            # Keras 2.2 does not support creating classifiers with logits=True so skipping this test d
            return

        (expected_gradients_1, expected_gradients_2) = expected_values()

        (_, _), (x_test_mnist, y_test_mnist) = get_default_mnist_subset
        classifier, _ = image_dl_estimator(from_logits=True)

        gradients = classifier.loss_gradient(x_test_mnist, y_test_mnist)

        assert gradients.shape == (x_test_mnist.shape[0],) + mnist_shape

        if mnist_shape[0] == 1:
            sub_gradients = gradients[0, 0, :, 14]
        else:
            sub_gradients = gradients[0, :, 14, 0]

        np.testing.assert_array_almost_equal(
            sub_gradients, expected_gradients_1[0], decimal=expected_gradients_1[1],
        )

        if mnist_shape[0] == 1:
            sub_gradients = gradients[0, 0, 14, :]
        else:
            sub_gradients = gradients[0, 14, :, 0]

        np.testing.assert_array_almost_equal(
            sub_gradients, expected_gradients_2[0], decimal=expected_gradients_2[1],
        )
    except ARTTestException as e:
        art_warning(e)


@pytest.mark.skipMlFramework("non_dl_frameworks")
def test_nb_classes(art_warning, image_dl_estimator):
    try:
        classifier, _ = image_dl_estimator(from_logits=True)
        assert classifier.nb_classes == 10
    except ARTTestException as e:
        art_warning(e)


@pytest.mark.skipMlFramework("non_dl_frameworks")
def test_input_shape(art_warning, image_dl_estimator, mnist_shape):
    try:
        classifier, _ = image_dl_estimator(from_logits=True)
        assert classifier.input_shape == mnist_shape
    except ARTTestException as e:
        art_warning(e)


@pytest.mark.skipMlFramework("non_dl_frameworks")
def test_save(art_warning, image_dl_estimator):
    try:
        classifier, _ = image_dl_estimator(from_logits=True)
        t_file = tempfile.NamedTemporaryFile()
        model_path = t_file.name
        t_file.close()
        filename = "model_to_save"
        classifier.save(filename, path=model_path)

        assert path.exists(model_path)

        created_model = False

        for file in listdir(model_path):
            if filename in file:
                created_model = True
        assert created_model

    except ARTTestException as e:
        art_warning(e)


@pytest.mark.skipMlFramework("non_dl_frameworks")
def test_repr(art_warning, image_dl_estimator, framework, expected_values, store_expected_values):
    try:
        classifier, _ = image_dl_estimator(from_logits=True)
        repr_ = repr(classifier)
        for message in expected_values():
            assert message in repr_, "{0}: was not contained within repr".format(message)

    except ARTTestException as e:
        art_warning(e)


@pytest.mark.skipMlFramework("tensorflow", "non_dl_frameworks")
def test_save(art_warning, image_dl_estimator, get_default_mnist_subset, tmp_path):
    try:
        classifier, _ = image_dl_estimator()
        (x_train_mnist, y_train_mnist), (_, _) = get_default_mnist_subset
        classifier.fit(x_train_mnist, y_train_mnist, batch_size=128, nb_epochs=2)
        full_path = tmp_path / "sub"
        full_path.mkdir()

        assert not os.listdir(full_path._str)
        classifier.save("modelFile", path=full_path._str)
        assert os.listdir(full_path._str)
    except ARTTestException as e:
        art_warning(e)


@pytest.mark.skipMlFramework("mxnet", "non_dl_frameworks")
def test_class_gradient(art_warning, framework, image_dl_estimator, get_default_mnist_subset, mnist_shape,
                        store_expected_values, expected_values):
    try:
        if framework == "keras" and is_keras_2_3() is False:
            # Keras 2.2 does not support creating classifiers with logits=True so skipping this test
            return

        (_, _), (x_test_mnist, y_test_mnist) = get_default_mnist_subset

        classifier, _ = image_dl_estimator(from_logits=True)

        (
            grad_1_all_labels,
            grad_2_all_labels,
            grad_1_label5,
            grad_2_label5,
            grad_1_labelArray,
            grad_2_labelArray,
            labels_list,
        ) = expected_values()

        labels = np.array(labels_list, dtype=object)

        # TODO we should consider checking channel independent columns to make this test truly framework independent
        def get_gradient1_column(gradients):
            if mnist_shape[0] == 1:
                return gradients[0, 5, 0, 14, :]  # expected_gradients_1_all_labels
            else:
                return gradients[0, 5, 14, :, 0]

        def get_gradient2_column(gradients):
            if mnist_shape[0] == 1:
                return gradients[0, 5, 0, :, 14]  # expected_gradients_2_all_labels
            else:
                return gradients[0, 5, :, 14, 0]

        def get_gradient3_column(gradients):
            if mnist_shape[0] == 1:
                return gradients[0, 0, 0, 14, :]  # expected_gradients_1_label5
            else:
                return gradients[0, 0, 14, :, 0]

        def get_gradient4_column(gradients):
            if mnist_shape[0] == 1:
                return gradients[0, 0, 0, :, 14]  # expected_gradients_2_all_labels
            else:
                return gradients[0, 0, :, 14, 0]

        # Test all gradients label
        gradients = classifier.class_gradient(x_test_mnist)

        new_shape = (x_test_mnist.shape[0], 10,) + mnist_shape
        assert gradients.shape == new_shape

        sub_gradients2 = get_gradient2_column(gradients)
        np.testing.assert_array_almost_equal(
            sub_gradients2, grad_2_all_labels[0], decimal=4,
        )

        # Test 1 gradient label = 5
        gradients = classifier.class_gradient(x_test_mnist, label=5)

        assert gradients.shape == (x_test_mnist.shape[0], 1,) + mnist_shape

        sub_gradients2 = get_gradient3_column(gradients)
        np.testing.assert_array_almost_equal(
            sub_gradients2, grad_1_label5[0], decimal=4,
        )

        sub_gradients4 = get_gradient4_column(gradients)
        np.testing.assert_array_almost_equal(
            sub_gradients4, grad_2_label5[0], decimal=4,
        )

        # # Test a set of gradients label = array
        gradients = classifier.class_gradient(x_test_mnist, label=labels)

        new_shape = (x_test_mnist.shape[0], 1,) + mnist_shape
        assert gradients.shape == new_shape

        sub_gradients5 = get_gradient3_column(gradients)
        np.testing.assert_array_almost_equal(
            sub_gradients5, grad_1_labelArray[0], decimal=4,
        )

        sub_gradients6 = get_gradient4_column(gradients)
        np.testing.assert_array_almost_equal(
            sub_gradients6, grad_2_labelArray[0], decimal=4,
        )
    except ARTTestException as e:
        art_warning(e)


@pytest.mark.skipMlFramework("tensorflow", "non_dl_frameworks")
def test_learning_phase(art_warning, image_dl_estimator):
    try:
<<<<<<< HEAD
        classifier, _ = image_dl_estimator(one_classifier=True)
        if classifier is not None:
            classifier.set_learning_phase(False)
            assert classifier.learning_phase is False
            classifier.set_learning_phase(True)
            assert classifier.learning_phase
            assert hasattr(classifier, "_learning_phase")
    except NotImplementedError as e:
        warnings.warn(UserWarning(e))


# Note, the following part is for testing the amp tool on pytorch platform only.
apex_spec = importlib.util.find_spec("apex")
if apex_spec is not None:
    amp_spec = importlib.util.find_spec("apex.amp")
else:
    amp_spec = None
amp_found = amp_spec is not None


@pytest.mark.skipif(not amp_found, reason="Skip unittests if apex module is not found.")
@pytest.mark.only_with_platform("pytorch")
@pytest.mark.parametrize("device_type", ["cpu", "gpu"])
def test_loss_gradient_amp(
    get_default_mnist_subset,
    image_dl_estimator,
    expected_values_amp,
    mnist_shape,
    device_type,
):
    import torch
    import torch.nn as nn

    from art.estimators.classification.pytorch import PyTorchClassifier

    (expected_gradients_1, expected_gradients_2) = expected_values_amp()

    (_, _), (x_test_mnist, y_test_mnist) = get_default_mnist_subset

    classifier, _ = image_dl_estimator(one_classifier=True, from_logits=True)
    optimizer = torch.optim.Adam(classifier.model.parameters(), lr=0.01)

    # Redefine the classifier with amp
    clip_values = (0, 1)
    criterion = nn.CrossEntropyLoss()
    classifier = PyTorchClassifier(
        clip_values=clip_values,
        model=classifier.model,
        preprocessing_defences=[],
        loss=criterion,
        input_shape=(1, 28, 28),
        nb_classes=10,
        device_type=device_type,
        optimizer=optimizer,
        use_amp=True,
        loss_scale=1.0,
    )

    # Compute loss gradients
    gradients = classifier.loss_gradient(x_test_mnist, y_test_mnist)

    # Test shape
    assert gradients.shape == (x_test_mnist.shape[0],) + mnist_shape

    # First test of gradients
    sub_gradients = gradients[0, 0, :, 14]

    np.testing.assert_array_almost_equal(
        sub_gradients, expected_gradients_1[0], decimal=expected_gradients_1[1],
    )

    # Second test of gradients
    sub_gradients = gradients[0, 0, 14, :]

    np.testing.assert_array_almost_equal(
        sub_gradients, expected_gradients_2[0], decimal=expected_gradients_2[1],
    )

    # Compute loss gradients with framework
    gradients = classifier.loss_gradient_framework(
        torch.tensor(x_test_mnist).to(classifier.device), torch.tensor(y_test_mnist).to(classifier.device)
    )
    gradients = gradients.cpu().numpy()

    # Test shape
    assert gradients.shape == (x_test_mnist.shape[0],) + mnist_shape

    # First test of gradients
    sub_gradients = gradients[0, 0, :, 14]

    np.testing.assert_array_almost_equal(
        sub_gradients, expected_gradients_1[0], decimal=expected_gradients_1[1],
    )

    # Second test of gradients
    sub_gradients = gradients[0, 0, 14, :]

    np.testing.assert_array_almost_equal(
        sub_gradients, expected_gradients_2[0], decimal=expected_gradients_2[1],
    )
=======
        classifier, _ = image_dl_estimator()
        classifier.set_learning_phase(False)
        assert classifier.learning_phase is False
        classifier.set_learning_phase(True)
        assert classifier.learning_phase
        assert hasattr(classifier, "_learning_phase")
    except ARTTestException as e:
        art_warning(e)
>>>>>>> fe944967
<|MERGE_RESOLUTION|>--- conflicted
+++ resolved
@@ -3,7 +3,6 @@
 from os import listdir, path
 import pickle
 import tempfile
-import warnings
 import importlib
 
 import keras
@@ -502,16 +501,14 @@
 @pytest.mark.skipMlFramework("tensorflow", "non_dl_frameworks")
 def test_learning_phase(art_warning, image_dl_estimator):
     try:
-<<<<<<< HEAD
-        classifier, _ = image_dl_estimator(one_classifier=True)
-        if classifier is not None:
-            classifier.set_learning_phase(False)
-            assert classifier.learning_phase is False
-            classifier.set_learning_phase(True)
-            assert classifier.learning_phase
-            assert hasattr(classifier, "_learning_phase")
-    except NotImplementedError as e:
-        warnings.warn(UserWarning(e))
+        classifier, _ = image_dl_estimator()
+        classifier.set_learning_phase(False)
+        assert classifier.learning_phase is False
+        classifier.set_learning_phase(True)
+        assert classifier.learning_phase
+        assert hasattr(classifier, "_learning_phase")
+    except ARTTestException as e:
+        art_warning(e)
 
 
 # Note, the following part is for testing the amp tool on pytorch platform only.
@@ -602,14 +599,4 @@
 
     np.testing.assert_array_almost_equal(
         sub_gradients, expected_gradients_2[0], decimal=expected_gradients_2[1],
-    )
-=======
-        classifier, _ = image_dl_estimator()
-        classifier.set_learning_phase(False)
-        assert classifier.learning_phase is False
-        classifier.set_learning_phase(True)
-        assert classifier.learning_phase
-        assert hasattr(classifier, "_learning_phase")
-    except ARTTestException as e:
-        art_warning(e)
->>>>>>> fe944967
+    )