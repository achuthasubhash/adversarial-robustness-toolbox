#!/usr/bin/env bash
exit_code=0

# Set TensorFlow logging to minimum level ERROR
export TF_CPP_MIN_LOG_LEVEL="3"

# --------------------------------------------------------------------------------------------------------------- TESTS

#NOTE: All the tests should be ran within this loop. All other tests are legacy tests that must be
# made framework independent to be incorporated within this loop
mlFrameworkList=("tensorflow" "keras" "pytorch" "scikitlearn" "mxnet" "kerastf")
for mlFramework in "${mlFrameworkList[@]}"; do
  echo "#######################################################################"
  echo "############## Running tests with framework $mlFramework ##############"
  echo "#######################################################################"

  pytest --cov-report=xml --cov=art --cov-append  -q -vv tests/defences/preprocessor --mlFramework=$mlFramework --skip_travis=True --durations=0
  if [[ $? -ne 0 ]]; then exit_code=1; echo "Failed defences/preprocessor tests"; fi

  pytest --cov-report=xml --cov=art --cov-append  -q -vv tests/utils --mlFramework=$mlFramework --skip_travis=True --durations=0
  if [[ $? -ne 0 ]]; then exit_code=1; echo "Failed utils tests"; fi

  pytest --cov-report=xml --cov=art --cov-append  -q -vv -s tests/attacks/evasion/ --mlFramework=$mlFramework  --skip_travis=True --durations=0
  if [[ $? -ne 0 ]]; then exit_code=1; echo "Failed attacks/evasion/test_shadow_attack.py"; fi

  pytest --cov-report=xml --cov=art --cov-append  -q -vv tests/attacks/inference/ --mlFramework=$mlFramework --skip_travis=True --durations=0
  if [[ $? -ne 0 ]]; then exit_code=1; echo "Failed attacks/inference"; fi

<<<<<<< HEAD
  pytest -q -s tests/attacks/evasion/test_brendel_and_bethge.py --mlFramework=$mlFramework --durations=0
  if [[ $? -ne 0 ]]; then exit_code=1; echo "Failed attacks/evasion/test_brendel_and_bethge.py"; fi

  pytest -q -vv tests/classifiersFrameworks/  --mlFramework=$mlFramework --skip_travis=True --durations=0
=======
  pytest --cov-report=xml --cov=art --cov-append  -q -vv tests/classifiersFrameworks/  --mlFramework=$mlFramework --skip_travis=True --durations=0
>>>>>>> 3a4f5372
  if [[ $? -ne 0 ]]; then exit_code=1; echo "Failed classifiersFrameworks tests"; fi

  pytest --cov-report=xml --cov=art --cov-append  -q -vv tests/defences/preprocessor/test_spatial_smoothing_pytorch.py  --mlFramework=$mlFramework --skip_travis=True --durations=0
  if [[ $? -ne 0 ]]; then exit_code=1; echo "Failed defences/preprocessor/test_spatial_smoothing_pytorch.py tests"; fi

  pytest --cov-report=xml --cov=art --cov-append  -q -vv tests/estimators/classification/test_deeplearning_common.py --mlFramework=$mlFramework --skip_travis=True --durations=0
  if [[ $? -ne 0 ]]; then exit_code=1; echo "Failed estimators/classification/test_deeplearning_common.py $mlFramework"; fi

  pytest --cov-report=xml --cov=art --cov-append  -q -vv tests/estimators/classification/test_deeplearning_specific.py --mlFramework=$mlFramework --skip_travis=True --durations=0
  if [[ $? -ne 0 ]]; then exit_code=1; echo "Failed estimators/classification tests for framework $mlFramework"; fi
done



declare -a attacks=("tests/attacks/test_adversarial_patch.py" \
                    "tests/attacks/test_adversarial_embedding.py" \
                    "tests/attacks/test_backdoor_attack.py" \
                    "tests/attacks/test_carlini.py" \
                    "tests/attacks/test_copycat_cnn.py" \
                    "tests/attacks/test_decision_tree_attack.py" \
                    "tests/attacks/test_deepfool.py" \
                    "tests/attacks/test_elastic_net.py" \
                    "tests/attacks/test_feature_collision.py" \
                    "tests/attacks/test_functionally_equivalent_extraction.py" \
                    "tests/attacks/test_hclu.py" \
                    "tests/attacks/test_input_filter.py" \
                    "tests/attacks/test_hop_skip_jump.py" \
                    "tests/attacks/test_iterative_method.py" \
                    "tests/attacks/test_knockoff_nets.py" \
                    "tests/attacks/test_newtonfool.py" \
                    "tests/attacks/test_poisoning_attack_svm.py" \
                    "tests/attacks/test_projected_gradient_descent.py" \
                    "tests/attacks/test_saliency_map.py" \
                    "tests/attacks/test_spatial_transformation.py" \
                    "tests/attacks/test_universal_perturbation.py" \
                    "tests/attacks/test_virtual_adversarial.py" \
                    "tests/attacks/test_zoo.py" \
                    "tests/attacks/test_pixel_attack.py" \
                    "tests/attacks/test_threshold_attack.py" \
                    "tests/attacks/test_wasserstein.py" \
                    "tests/attacks/test_shapeshifter.py" \
                    "tests/attacks/test_targeted_universal_perturbation.py" \
                    "tests/attacks/test_simba.py" )

declare -a classifiers=("tests/estimators/certification/test_randomized_smoothing.py" \
                        "tests/estimators/classification/test_blackbox.py" \
                        "tests/estimators/classification/test_catboost.py" \
                        "tests/estimators/classification/test_classifier.py" \
                        "tests/estimators/classification/test_detector_classifier.py" \
                        "tests/estimators/classification/test_ensemble.py" \
                        "tests/estimators/classification/test_GPy.py" \
                        "tests/estimators/classification/test_input_filter.py" \
                        "tests/estimators/classification/test_lightgbm.py" \
                        "tests/estimators/classification/test_scikitlearn.py" \
                        "tests/estimators/classification/test_xgboost.py" )

declare -a object_detectors=("tests/estimators/object_detection/test_tensorflow_faster_rcnn.py")

declare -a speech_recognizers=("tests/estimators/speech_recognition/test_pytorch_deep_speech.py")

declare -a defences=("tests/defences/test_adversarial_trainer.py" \
                     "tests/defences/test_adversarial_trainer_madry_pgd.py" \
                     "tests/defences/test_class_labels.py" \
                     "tests/defences/test_defensive_distillation.py" \
                     "tests/defences/test_feature_squeezing.py" \
                     "tests/defences/test_gaussian_augmentation.py" \
                     "tests/defences/test_gaussian_noise.py" \
                     "tests/defences/test_high_confidence.py" \
                     "tests/defences/test_label_smoothing.py" \
                     "tests/defences/test_neural_cleanse.py" \
                     "tests/defences/test_pixel_defend.py" \
                     "tests/defences/test_reverse_sigmoid.py" \
                     "tests/defences/test_rounded.py" \
                     "tests/defences/test_thermometer_encoding.py" \
                     "tests/defences/test_variance_minimization.py" \
                     "tests/defences/detector/evasion/subsetscanning/test_detector.py" \
                     "tests/defences/detector/evasion/test_detector.py" \
                     "tests/defences/detector/poison/test_activation_defence.py" \
                     "tests/defences/detector/poison/test_clustering_analyzer.py" \
                     "tests/defences/detector/poison/test_ground_truth_evaluator.py" \
                     "tests/defences/detector/poison/test_provenance_defence.py" \
                     "tests/defences/detector/poison/test_roni.py" \
                     "tests/defences/detector/poison/test_spectral_signature_defense.py" )

declare -a metrics=("tests/metrics/test_gradient_check.py" \
                    "tests/metrics/test_metrics.py" \
                    "tests/metrics/test_verification_decision_trees.py" )

declare -a wrappers=("tests/wrappers/test_expectation.py" \
                     "tests/wrappers/test_query_efficient_bb.py" \
                     "tests/wrappers/test_wrapper.py" )

declare -a art=("tests/test_data_generators.py" \
                "tests/test_utils.py" \
                "tests/test_visualization.py" )

tests_modules=("attacks" \
               "classifiers" \
               "object_detectors" \
               "speech_recognizers" \
               "defences" \
               "metrics" \
               "wrappers" \
               "art" )

# --------------------------------------------------------------------------------------------------- CODE TO RUN TESTS

run_test () {
  test=$1
  test_file_name="$(echo ${test} | rev | cut -d'/' -f1 | rev)"

  echo $'\n\n'
  echo "######################################################################"
  echo ${test}
  echo "######################################################################"
  coverage run --append -m unittest -v ${test}
  if [[ $? -ne 0 ]]; then exit_code=1; echo "Failed $test"; fi
}

for tests_module in "${tests_modules[@]}"; do
  tests="$tests_module[@]"
  for test in "${!tests}"; do
     run_test ${test}
  done
done

#bash <(curl -s https://codecov.io/bash)


exit ${exit_code}<|MERGE_RESOLUTION|>--- conflicted
+++ resolved
@@ -26,14 +26,10 @@
   pytest --cov-report=xml --cov=art --cov-append  -q -vv tests/attacks/inference/ --mlFramework=$mlFramework --skip_travis=True --durations=0
   if [[ $? -ne 0 ]]; then exit_code=1; echo "Failed attacks/inference"; fi
 
-<<<<<<< HEAD
   pytest -q -s tests/attacks/evasion/test_brendel_and_bethge.py --mlFramework=$mlFramework --durations=0
   if [[ $? -ne 0 ]]; then exit_code=1; echo "Failed attacks/evasion/test_brendel_and_bethge.py"; fi
 
-  pytest -q -vv tests/classifiersFrameworks/  --mlFramework=$mlFramework --skip_travis=True --durations=0
-=======
-  pytest --cov-report=xml --cov=art --cov-append  -q -vv tests/classifiersFrameworks/  --mlFramework=$mlFramework --skip_travis=True --durations=0
->>>>>>> 3a4f5372
+  pytest --cov-report=xml --cov=art --cov-append -q -vv tests/classifiersFrameworks/  --mlFramework=$mlFramework --skip_travis=True --durations=0
   if [[ $? -ne 0 ]]; then exit_code=1; echo "Failed classifiersFrameworks tests"; fi
 
   pytest --cov-report=xml --cov=art --cov-append  -q -vv tests/defences/preprocessor/test_spatial_smoothing_pytorch.py  --mlFramework=$mlFramework --skip_travis=True --durations=0
